# ===== Shared Section Templates (anchors) =====
shared_sections: &shared_sections
  - &section_mediaCopy
    label: "Media + Copy"
    name: "mediaCopy"
    widget: "object"
    fields:
      - { name: "type", widget: "hidden", default: "mediaCopy" }
      - { label: "Title", name: "title", widget: "string", i18n: true, required: false }
      - { label: "Body", name: "body", widget: "markdown", i18n: true, required: false }
      - { label: "Image Upload", name: "image", widget: "image", choose_url: true, required: false }
      - { label: "Image Path (optional)", name: "imageRef", widget: "string", required: false, hint: "Use when referencing an existing asset path such as /content/uploads/example.jpg." }
      - { label: "Layout", name: "layout", widget: "select", options: ["image-right", "image-left"], default: "image-right" }
      - { label: "Columns", name: "columns", widget: "number", value_type: "int", min: 1, max: 3, required: false, hint: "Leave blank for the default two-column layout." }
  - &section_featureGrid
    label: "Feature Grid"
    name: "featureGrid"
    widget: "object"
    fields:
      - { name: "type", widget: "hidden", default: "featureGrid" }
      - { label: "Title", name: "title", widget: "string", i18n: true, required: false }
      - { label: "Columns", name: "columns", widget: "number", value_type: "int", min: 1, max: 4, required: false }
      - label: "Items"
        name: "items"
        widget: "list"
        summary: "{{fields.label}}"
        fields:
          - { label: "Label", name: "label", widget: "string", i18n: true, required: false }
          - { label: "Description", name: "description", widget: "markdown", i18n: true, required: false }
  - &section_productGrid
    label: "Product Grid"
    name: "productGrid"
    widget: "object"
    fields:
      - { name: "type", widget: "hidden", default: "productGrid" }
      - { label: "Title", name: "title", widget: "string", i18n: true, required: false }
      - { label: "Columns", name: "columns", widget: "number", value_type: "int", min: 1, max: 4, required: false }
      - label: "Products"
        name: "products"
        widget: "list"
        summary: "{{fields.id}}"
        field:
          label: "Product"
          name: "id"
          widget: "relation"
          collection: "products"
          file: "catalog"
          search_fields:
            - "items.*.name.en"
            - "items.*.name.pt"
            - "items.*.name.es"
          display_fields:
            - "items.*.name.en"
          value_field: "items.*.id"
  - &section_testimonials
    label: "Testimonials"
    name: "testimonials"
    widget: "object"
    fields:
      - { name: "type", widget: "hidden", default: "testimonials" }
      - { label: "Title", name: "title", widget: "string", i18n: true, required: false }
      - label: "Quotes"
        name: "quotes"
        widget: "list"
        fields:
          - { label: "Quote", name: "text", widget: "markdown", i18n: true, required: false }
          - { label: "Author", name: "author", widget: "string", required: false }
          - { label: "Role", name: "role", widget: "string", required: false }
  - &section_communityCarousel
    label: "Community Carousel"
    name: "communityCarousel"
    widget: "object"
    fields:
<<<<<<< HEAD
      - name: "type"
        widget: "hidden"
        default: "communityCarousel"
      - label: "Title"
        name: "title"
        widget: "string"
        i18n: true
        required: false
=======
      - { name: "type", widget: "hidden", default: "communityCarousel" }
      - { label: "Title", name: "title", widget: "string", i18n: true, required: false }
>>>>>>> c16e5f8b
      - label: "Slides"
        name: "slides"
        widget: "list"
        summary: "{{fields.name}}"
        fields:
<<<<<<< HEAD
          - label: "Image Upload"
            name: "image"
            widget: "image"
            choose_url: true
            required: false
          - label: "Image Path (optional)"
            name: "imageRef"
            widget: "string"
            required: false
            hint: "Reference an existing asset such as /content/uploads/community.jpg."
          - label: "Alt Text"
            name: "alt"
            widget: "string"
            i18n: true
            required: false
          - label: "Quote"
            name: "quote"
            widget: "markdown"
            i18n: true
            required: false
          - label: "Name"
            name: "name"
            widget: "string"
            required: false
          - label: "Role or Context"
            name: "role"
            widget: "string"
            i18n: true
            required: false
      - label: "Slide Duration (ms)"
        name: "slideDuration"
        widget: "number"
        value_type: "int"
        required: false
        hint: "Leave blank to use the default 8000ms timing."
=======
          - { label: "Image Upload", name: "image", widget: "image", choose_url: true, required: false }
          - { label: "Image Path (optional)", name: "imageRef", widget: "string", required: false, hint: "Reference an existing asset such as /content/uploads/community.jpg." }
          - { label: "Alt Text", name: "alt", widget: "string", i18n: true, required: false }
          - { label: "Quote", name: "quote", widget: "markdown", i18n: true, required: false }
          - { label: "Name", name: "name", widget: "string", required: false }
          - { label: "Role or Context", name: "role", widget: "string", i18n: true, required: false }
      - { label: "Slide Duration (ms)", name: "slideDuration", widget: "number", value_type: "int", required: false, hint: "Leave blank to use the default 8000ms timing." }
>>>>>>> c16e5f8b
  - &section_faq
    label: "FAQ"
    name: "faq"
    widget: "object"
    fields:
      - { name: "type", widget: "hidden", default: "faq" }
      - { label: "Title", name: "title", widget: "string", i18n: true, required: false }
      - label: "Items"
        name: "items"
        widget: "list"
        fields:
          - { label: "Question", name: "q", widget: "string", i18n: true }
          - { label: "Answer", name: "a", widget: "markdown", i18n: true }
  - &section_banner
    label: "Banner"
    name: "banner"
    widget: "object"
    fields:
      - { name: "type", widget: "hidden", default: "banner" }
      - { label: "Text", name: "text", widget: "string", i18n: true, required: false }
      - { label: "CTA Label", name: "cta", widget: "string", i18n: true, required: false }
      - { label: "CTA URL", name: "url", widget: "string", required: false }
      - { label: "Style", name: "style", widget: "select", options: ["muted", "inset"], required: false }
  - &section_videoGallery
    label: "Video Gallery"
    name: "videoGallery"
    widget: "object"
    fields:
      - { name: "type", widget: "hidden", default: "videoGallery" }
      - { label: "Title", name: "title", widget: "string", i18n: true, required: false }
      - { label: "Description", name: "description", widget: "text", i18n: true, required: false }
      - label: "Entries"
        name: "entries"
        widget: "list"
        fields:
          - { label: "Title", name: "title", widget: "string", i18n: true, required: false }
          - { label: "Description", name: "description", widget: "text", i18n: true, required: false }
          - { label: "Video URL", name: "videoUrl", widget: "string", required: false }
          - { label: "Thumbnail", name: "thumbnail", widget: "image", choose_url: true, required: false }
  - &section_trainingList
    label: "Training List"
    name: "trainingList"
    widget: "object"
    fields:
      - { name: "type", widget: "hidden", default: "trainingList" }
      - { label: "Title", name: "title", widget: "string", i18n: true, required: false }
      - { label: "Description", name: "description", widget: "text", i18n: true, required: false }
      - label: "Entries"
        name: "entries"
        widget: "list"
        fields:
          - { label: "Course Title", name: "courseTitle", widget: "string", i18n: true, required: false }
          - { label: "Summary", name: "courseSummary", widget: "text", i18n: true, required: false }
          - { label: "Link URL", name: "linkUrl", widget: "string", required: false }
  - &section_timeline
    label: "Timeline"
    name: "timeline"
    widget: "object"
    fields:
      - { name: "type", widget: "hidden", default: "timeline" }
      - { label: "Title", name: "title", widget: "string", i18n: true, required: false }
      - label: "Entries"
        name: "entries"
        widget: "list"
        fields:
          - { label: "Year", name: "year", widget: "string" }
          - { label: "Title", name: "title", widget: "string", i18n: true }
          - { label: "Description", name: "description", widget: "markdown", i18n: true }
          - { label: "Image", name: "image", widget: "image", choose_url: true, required: false }
  - &section_facts
    label: "Facts"
    name: "facts"
    widget: "object"
    fields:
      - { name: "type", widget: "hidden", default: "facts" }
      - { label: "Title", name: "title", widget: "string", i18n: true }
      - { label: "Body", name: "text", widget: "text", i18n: true }
  - &section_bullets
    label: "Bulleted List"
    name: "bullets"
    widget: "object"
    fields:
      - { name: "type", widget: "hidden", default: "bullets" }
      - { label: "Title", name: "title", widget: "string", i18n: true }
      - label: "Items"
        name: "items"
        widget: "list"
        field: { label: "Item", name: "item", widget: "string", i18n: true }
  - &section_specialties
    label: "Specialties"
    name: "specialties"
    widget: "object"
    fields:
      - { name: "type", widget: "hidden", default: "specialties" }
      - { label: "Title", name: "title", widget: "string", i18n: true, required: false }
      - label: "Specialties"
        name: "items"
        widget: "list"
        summary: "{{fields.title}}"
        fields:
          - { label: "Specialty Title", name: "title", widget: "string", i18n: true }
          - label: "Bullets"
            name: "bullets"
            widget: "list"
            field: { label: "Bullet", name: "bullet", widget: "string", i18n: true }

# SINGLE SOURCE OF TRUTH for Decap CMS (production /admin). Do not edit site/admin/config.yml.
backend:
  name: git-gateway
  branch: main

publish_mode: editorial_workflow
local_backend: true

media_folder: "content/uploads"
public_folder: "/content/uploads"
site_url: https://kapunka-new.netlify.app
display_url: https://kapunka-new.netlify.app

i18n:
  structure: multiple_folders
  default_locale: en
  locales: [en, pt, es]

collections:
  - name: site
    label: Site Settings
    files:
      - name: site
        label: Site Configuration
        file: content/site.json
        format: json
        fields:
          - label: Brand
            name: brand
            widget: object
            fields:
              - { label: Name, name: name, widget: string }
          - label: Home
            name: home
            widget: object
            fields:
              - { label: Hero Image, name: heroImage, widget: image, choose_url: true }
              - label: Featured Bestsellers
                name: featuredProductIds
                widget: relation
                collection: products
                file: catalog
                search_fields:
                  - items.*.name.en
                  - items.*.name.pt
                  - items.*.name.es
                display_fields:
                  - items.*.name.en
                value_field: items.*.id
                multiple: true
                required: false
          - label: Contact
            name: contact
            widget: object
            fields:
              - { label: Email Address, name: email, widget: string }
              - { label: Phone Number, name: phone, widget: string }
              - { label: WhatsApp Link, name: whatsapp, widget: string }
          - label: About Page Imagery
            name: about
            widget: object
            fields:
              - label: Brand Story Image
                name: storyImage
                widget: image
                choose_url: true
                hint: "Recommended minimum 2000×1300 JPG or WEBP to preserve the hero layout."
              - label: Brand Story Alt Text
                name: storyAlt
                widget: string
                hint: "Provide localized alt copy describing the hero image."
              - label: Argan Sourcing Image
                name: sourcingImage
                widget: image
                choose_url: true
                hint: "Recommended minimum 2000×1300 JPG or WEBP to preserve the secondary layout."
              - label: Argan Sourcing Alt Text
                name: sourcingAlt
                widget: string
                hint: "Provide localized alt copy describing the sourcing photograph."
          - label: For Clinics
            name: clinics
            widget: object
            fields:
              - label: CTA Link
                name: ctaLink
                widget: string
                hint: "Paste the full URL for the For Clinics button (HTTPS only)."
                pattern:
                  - '^https://'
                  - "Please enter a secure HTTPS link."
                required: false
          - label: Feature Flags
            name: featureFlags
            widget: object
            fields:
              - { label: Enable Videos Page, name: videos, widget: boolean, default: false, required: false }
              - { label: Enable Training Page, name: training, widget: boolean, default: false, required: false }
          - label: Footer
            name: footer
            widget: object
            fields:
              - { label: Legal Name, name: legalName, widget: string }
              - label: Social Links
                name: socialLinks
                widget: list
                summary: "{{fields.label}}"
                fields:
                  - { label: ID, name: id, widget: string }
                  - { label: Label, name: label, widget: string }
                  - { label: URL, name: url, widget: string }
                  - label: Icon
                    name: icon
                    widget: select
                    options:
                      - { label: Facebook, value: facebook }
                      - { label: Instagram, value: instagram }
                      - { label: LinkedIn, value: linkedin }
                      - { label: YouTube, value: youtube }
                      - { label: Globe, value: globe }
  - name: "assets_images"
    label: "Media / Images"
    label_singular: "Image"
    group: "4. Media / Images"
    editor: { preview: false }
    folder: "content/assets/images"
    create: true
    slug: "{{slug}}"
    identifier_field: "title"
    fields:
      - { label: "Title", name: "title", widget: "string" }
      - { label: "Image", name: "image", widget: "image", choose_url: false }
      - { label: "Alt text", name: "alt", widget: "string", required: false, hint: "Descriptive text for accessibility/SEO" }
      - { label: "Credit / Source", name: "credit", widget: "string", required: false }
      - { label: "Tags", name: "tags", widget: "list", required: false }
      - label: "Focal point"
        name: "focal"
        widget: "object"
        required: false
        fields:
          - { label: "x (0..1)", name: "x", widget: "number", value_type: "float", min: 0, max: 1, required: false }
          - { label: "y (0..1)", name: "y", widget: "number", value_type: "float", min: 0, max: 1, required: false }
  - name: pages
    label: Pages
    group: "1. Pages"
    files:
      - name: home
        label: Home Page
        file: content/pages/en/home.json
        format: json
        editor:
          preview: true
        description: "Edit sections from top to bottom. Drag to reorder. Use Hero, Media+Copy, Feature Grid, Product Grid, Testimonials, FAQ, Banner, Video."
        i18n: true
        fields:
          - label: Meta Title
            name: metaTitle
            widget: string
            i18n: true
            required: false
          - label: Meta Description
            name: metaDescription
            widget: text
            i18n: true
            required: false
          - label: Hero Headline
            name: heroHeadline
            widget: string
            i18n: true
            required: false
          - label: Hero Subheadline
            name: heroSubheadline
            widget: text
            i18n: true
            required: false
          - label: Hero CTAs
            name: heroCtas
            widget: object
            required: false
            fields:
              - label: Primary CTA
                name: ctaPrimary
                widget: object
                required: false
                fields:
                  - label: Label
                    name: label
                    widget: string
                    i18n: true
                    required: false
                  - label: Href
                    name: href
                    widget: string
                    required: false
              - label: Secondary CTA
                name: ctaSecondary
                widget: object
                required: false
                fields:
                  - label: Label
                    name: label
                    widget: string
                    i18n: true
                    required: false
                  - label: Href
                    name: href
                    widget: string
                    required: false
          - label: Hero Alignment
            name: heroAlignment
            widget: object
            required: false
            hint: >-
              Legend — Horizontal Alignment moves the text block left, centered, or right. Vertical Alignment
              shifts it toward the top, middle, or bottom when overlayed. Text Display chooses whether copy sits on
              top of the image or below it. Overlay Text Anchor pins overlay copy to a specific corner or edge. Overlay
              Strength controls how much the background is dimmed. Layout Hint nudges whether the hero behaves as a
              background image or split layout.
            fields:
              - label: Horizontal Alignment
                name: heroAlignX
                widget: select
                options:
                  - { label: "Left", value: "left" }
                  - { label: "Center", value: "center" }
                  - { label: "Right", value: "right" }
                default: center
                hint: "Aligns the text block within split hero layouts."
              - label: Vertical Alignment
                name: heroAlignY
                widget: select
                options:
                  - { label: "Top", value: "top" }
                  - { label: "Middle", value: "middle" }
                  - { label: "Bottom", value: "bottom" }
                default: middle
                hint: "Moves overlay text higher or lower on the hero image."
              - label: Text Display
                name: heroTextPosition
                widget: select
                options:
                  - { label: "Overlay (on top of image)", value: "overlay" }
                  - { label: "Below image", value: "below" }
                default: overlay
                hint: "Choose overlay to layer copy on the hero image, or below to keep it separate."
              - label: Overlay Text Anchor
                name: heroTextAnchor
                widget: select
                required: false
                options:
                  - { label: "Top left", value: "top-left" }
                  - { label: "Top center", value: "top-center" }
                  - { label: "Top right", value: "top-right" }
                  - { label: "Middle left", value: "middle-left" }
                  - { label: "Middle center", value: "middle-center" }
                  - { label: "Middle right", value: "middle-right" }
                  - { label: "Bottom left", value: "bottom-left" }
                  - { label: "Bottom center", value: "bottom-center" }
                  - { label: "Bottom right", value: "bottom-right" }
                default: middle-center
                hint: "Pins overlay text to a corner or edge when ""Text Display"" is set to overlay."
              - label: Overlay Strength
                name: heroOverlay
                widget: select
                options: [none, light, medium, strong]
                default: medium
              - label: Layout Hint
                name: heroLayoutHint
                widget: select
                options: [bg, split]
                default: bg
          - label: Hero Images
            name: heroImages
            widget: object
            required: false
            fields:
              - label: Hero Image Left
                name: heroImageLeft
                widget: image
                required: false
              - label: Hero Image Right
                name: heroImageRight
                widget: image
                required: false
          - label: "Sections — Use root hero OR a hero section (root takes precedence)."
            name: sections
            widget: list
            i18n: true
            collapsed: true
            summary: "{{fields.title}} — {{fields.type}}"
            types:
              - label: "Hero Section"
                name: hero
                widget: object
                fields:
                  - { name: type, widget: hidden, default: "hero" }
                  - { label: "Headline", name: "headline", widget: "string", i18n: true }
                  - { label: "Subheadline", name: "subheadline", widget: "text", i18n: true, required: false }
                  - label: "CTAs"
                    name: "ctas"
                    widget: "object"
                    required: false
                    fields:
                      - { label: "Primary CTA Label", name: "primaryLabel", widget: "string", i18n: true, required: false }
                      - { label: "Primary CTA Href", name: "primaryHref", widget: "string", required: false }
                      - { label: "Secondary CTA Label", name: "secondaryLabel", widget: "string", i18n: true, required: false }
                      - { label: "Secondary CTA Href", name: "secondaryHref", widget: "string", required: false }
                  - label: "Alignment"
                    name: "alignment"
                    widget: "object"
                    required: false
                    fields:
                      - { label: "Horizontal", name: "horizontal", widget: "select", options: ["left", "center", "right"], default: "center" }
                      - { label: "Vertical", name: "vertical", widget: "select", options: ["top", "center", "bottom"], default: "center" }
                      - { label: "Layout Hint", name: "layout", widget: "select", options: ["bgImage", "split"], default: "bgImage", required: false }
                      - { label: "Overlay", name: "overlay", widget: "number", min: 0, max: 90, value_type: "int", default: 40, required: false }
                  - label: "Images"
                    name: "images"
                    widget: "object"
                    required: false
                    fields:
                      - { label: "Image Left", name: "left", widget: "image", required: false }
                      - { label: "Image Right", name: "right", widget: "image", required: false }
              - *section_mediaCopy
              - *section_featureGrid
              - *section_productGrid
              - *section_communityCarousel
              - *section_testimonials
              - *section_faq
              - *section_banner
              - *section_videoGallery
              - *section_trainingList
              - *section_timeline
      - name: shop
        label: Shop Page
        file: content/pages/en/shop.json
        format: json
        editor:
          preview: true
        description: "Edit sections from top to bottom. Drag to reorder. Use Hero, Media+Copy, Feature Grid, Product Grid, Testimonials, FAQ, Banner, Video."
        i18n: true
        fields: &page_fields
          - label: "Meta Title"
            name: "metaTitle"
            widget: "string"
            i18n: true
            required: false
          - label: "Meta Description"
            name: "metaDescription"
            widget: "text"
            i18n: true
            required: false
          - label: "Sections"
            name: "sections"
            widget: "list"
            i18n: true
            collapsed: true
            summary: "{{fields.title}} — {{fields.type}}"
            types:
              - *section_mediaCopy
              - *section_featureGrid
              - *section_productGrid
              - *section_communityCarousel
              - *section_testimonials
              - *section_faq
              - *section_banner
              - *section_videoGallery
              - *section_trainingList
              - *section_timeline
      - name: learn
        label: Learn Page
        file: content/pages/en/learn.json
        format: json
        editor:
          preview: true
        description: "Edit sections from top to bottom. Drag to reorder. Use Hero, Media+Copy, Feature Grid, Product Grid, Testimonials, FAQ, Banner, Video."
        i18n: true
        fields: *page_fields
      - name: method
        label: Method Page
        file: content/pages/en/method.json
        format: json
        editor:
          preview: true
        description: "Edit hero copy, clinical notes, and structured sections in order."
        i18n: true
        fields:
          - { label: "Meta Title", name: "metaTitle", widget: "string", i18n: true, required: false }
          - { label: "Meta Description", name: "metaDescription", widget: "text", i18n: true, required: false }
          - { label: "Hero Title", name: "heroTitle", widget: "string", i18n: true, required: false }
          - { label: "Hero Subtitle", name: "heroSubtitle", widget: "text", i18n: true, required: false }
          - label: "Clinical Notes"
            name: "clinicalNotes"
            widget: "list"
            collapsed: true
            summary: "{{fields.title}}"
            fields:
              - { label: "Title", name: "title", widget: "string", i18n: true }
              - label: "Bullets"
                name: "bullets"
                widget: "list"
                field: { label: "Bullet", name: "bullet", widget: "string", i18n: true }
          - label: "Sections"
            name: "sections"
            widget: "list"
            collapsed: true
            summary: "{{fields.title}} — {{fields.type}}"
            types:
              - *section_facts
              - *section_bullets
              - *section_specialties
      - name: clinics
        label: For Clinics Page
        file: content/pages/en/clinics.json
        format: json
        editor:
          preview: true
        description: "Edit sections from top to bottom. Drag to reorder. Use Hero, Media+Copy, Feature Grid, Product Grid, Testimonials, FAQ, Banner, Video."
        i18n: true
        fields: *page_fields
      - name: about
        label: About Page
        file: content/pages/en/about.json
        format: json
        editor:
          preview: true
        description: "Edit sections from top to bottom. Drag to reorder. Use Hero, Media+Copy, Feature Grid, Product Grid, Testimonials, FAQ, Banner, Video."
        i18n: true
        fields: *page_fields
      - name: contact
        label: Contact Page
        file: content/pages/en/contact.json
        format: json
        editor:
          preview: true
        description: "Edit sections from top to bottom. Drag to reorder. Use Hero, Media+Copy, Feature Grid, Product Grid, Testimonials, FAQ, Banner, Video."
        i18n: true
        fields: *page_fields
  - name: "mediaSets"
    label: "Media Sets"
    folder: "content/media-sets"
    create: true
    slug: "{{slug}}"
    i18n: false
    fields:
      - { label: "Title", name: "title", widget: "string" }
      - label: "Images"
        name: "images"
        widget: "list"
        summary: "{{fields.caption | default('Image')}}"
        fields:
          - { label: "Image", name: "src", widget: "image" }
          - { label: "Caption (optional)", name: "caption", widget: "string", required: false }
  - name: translations
    label: Translations
    files:
      - name: nav
        label: Navigation
        file: content/translations/nav.json
        format: json
        fields:
          - &nav_fields
            label: English
            name: en
            widget: object
            fields:
              - { label: Shop Link, name: shop, widget: string }
              - { label: Learn Link, name: learn, widget: string }
              - { label: Videos Link, name: videos, widget: string }
              - { label: Training Link, name: training, widget: string }
              - { label: Method Link, name: method, widget: string }
              - { label: Clinics Link, name: forClinics, widget: string }
              - { label: About Link, name: about, widget: string }
              - { label: Contact Link, name: contact, widget: string }
          - <<: *nav_fields
            label: Portuguese
            name: pt
          - <<: *nav_fields
            label: Spanish
            name: es
      - name: common
        label: Loading States
        file: content/translations/common.json
        format: json
        fields:
          - &common_fields
            label: English
            name: en
            widget: object
            fields:
              - { label: Loading, name: loading, widget: string }
              - { label: Loading Products, name: loadingProducts, widget: string }
              - { label: Loading Bestsellers, name: loadingBestsellers, widget: string }
              - { label: Loading Reviews, name: loadingReviews, widget: string }
              - { label: Loading Courses, name: loadingCourses, widget: string }
              - { label: Loading Professionals, name: loadingProfessionals, widget: string }
              - { label: Loading Article, name: loadingArticle, widget: string }
              - { label: Loading Policies, name: loadingPolicies, widget: string }
              - { label: Loading Cart, name: loadingCart, widget: string }
              - { label: Loading Product, name: loadingProduct, widget: string }
          - <<: *common_fields
            label: Portuguese
            name: pt
          - <<: *common_fields
            label: Spanish
            name: es
      - name: footer
        label: Footer
        file: content/translations/footer.json
        format: json
        fields:
          - &footer_fields
            label: English
            name: en
            widget: object
            fields:
              - { label: Tagline, name: tagline, widget: string }
              - { label: Follow Us, name: followUs, widget: string }
              - { label: Shop, name: shop, widget: string }
              - { label: All Products, name: allProducts, widget: string }
              - { label: Guides, name: guides, widget: string }
              - { label: About, name: about, widget: string }
              - { label: Our Story, name: ourStory, widget: string }
              - { label: Contact, name: contact, widget: string }
              - { label: Policies, name: policies, widget: string }
              - { label: Shipping Policy, name: shipping, widget: string }
              - { label: Return Policy, name: returns, widget: string }
              - { label: Privacy Policy, name: privacy, widget: string }
              - { label: Terms of Service, name: terms, widget: string }
          - <<: *footer_fields
            label: Portuguese
            name: pt
          - <<: *footer_fields
            label: Spanish
            name: es
      - name: cookies
        label: Cookies Banner
        file: content/translations/cookies.json
        format: json
        fields:
          - &cookies_fields
            label: English
            name: en
            widget: object
            fields:
              - { label: Message, name: message, widget: text }
              - { label: Learn More Label, name: learnMore, widget: string }
              - { label: Decline Label, name: decline, widget: string }
              - { label: Accept Label, name: accept, widget: string }
          - <<: *cookies_fields
            label: Portuguese
            name: pt
          - <<: *cookies_fields
            label: Spanish
            name: es
      - name: policy
        label: Policy Pages
        file: content/translations/policy.json
        format: json
        fields:
          - &policy_fields
            label: English
            name: en
            widget: object
            fields:
              - { label: Loading Copy, name: loading, widget: string }
              - { label: Not Found Copy, name: notFound, widget: string }
              - { label: Contact Prompt, name: contactPrompt, widget: text }
          - <<: *policy_fields
            label: Portuguese
            name: pt
          - <<: *policy_fields
            label: Spanish
            name: es
      - name: article
        label: Article Page
        file: content/translations/article.json
        format: json
        fields:
          - &article_fields
            label: English
            name: en
            widget: object
            fields:
              - { label: Featured Product Label, name: featuredProduct, widget: string }
              - { label: FAQ Title, name: faqTitle, widget: string }
              - { label: Back to Library Label, name: backToLibrary, widget: string }
              - { label: Not Found Copy, name: notFound, widget: string }
              - { label: Loading Copy, name: loading, widget: string }
          - <<: *article_fields
            label: Portuguese
            name: pt
          - <<: *article_fields
            label: Spanish
            name: es
      - name: academy
        label: Academy Page
        file: content/translations/academy.json
        format: json
        fields:
          - &academy_fields
            label: English
            name: en
            widget: object
            fields:
              - { label: Header Title, name: headerTitle, widget: string }
              - { label: Header Subtitle, name: headerSubtitle, widget: text }
              - { label: Courses Title, name: coursesTitle, widget: string }
              - { label: Enroll Button, name: enrollNow, widget: string }
          - <<: *academy_fields
            label: Portuguese
            name: pt
          - <<: *academy_fields
            label: Spanish
            name: es
      - name: cart
        label: Cart & Checkout
        file: content/translations/cart.json
        format: json
        fields:
          - &cart_fields
            label: English
            name: en
            widget: object
            fields:
              - { label: Cart Title, name: title, widget: string }
              - { label: Subtotal Label, name: subtotal, widget: string }
              - { label: Shipping Note, name: shippingNote, widget: text }
              - { label: View Cart Button, name: viewCart, widget: string }
              - { label: Empty Cart Copy, name: empty, widget: string }
              - { label: Continue Shopping Button, name: continueShopping, widget: string }
              - { label: Page Title, name: pageTitle, widget: string }
              - { label: Summary Heading, name: summary, widget: string }
              - { label: Shipping Label, name: shipping, widget: string }
              - { label: Shipping Calculated Copy, name: shippingCalculated, widget: string }
              - { label: Total Label, name: total, widget: string }
              - { label: Checkout Button, name: checkout, widget: string }
              - { label: Checkout Redirect Copy, name: checkoutRedirect, widget: text }
          - <<: *cart_fields
            label: Portuguese
            name: pt
          - <<: *cart_fields
            label: Spanish
            name: es
      - name: shop
        label: Shop Page
        file: content/translations/shop.json
        format: json
        fields:
          - &shop_fields
            label: English
            name: en
            widget: object
            fields:
              - { label: Page Title, name: title, widget: string }
              - { label: Meta Description, name: metaDescription, widget: text }
              - { label: Subtitle, name: subtitle, widget: text }
              - { label: Sort Featured, name: sortFeatured, widget: string }
              - { label: Sort Price Ascending, name: sortPriceAsc, widget: string }
              - { label: Sort Price Descending, name: sortPriceDesc, widget: string }
              - { label: Sort Name Ascending, name: sortNameAsc, widget: string }
              - { label: Sort Name Descending, name: sortNameDesc, widget: string }
              - { label: Sort Dropdown Label, name: sortLabel, widget: string }
              - { label: Category Filter Label, name: categoryFilterLabel, widget: string }
              - { label: Related Resources Heading, name: relatedResources, widget: string }
              - { label: No Products Copy, name: noProducts, widget: string }
          - <<: *shop_fields
            label: Portuguese
            name: pt
          - <<: *shop_fields
            label: Spanish
            name: es
      - name: pdp
        label: Product Detail Page
        file: content/translations/pdp.json
        format: json
        fields:
          - &pdp_fields
            label: English
            name: en
            widget: object
            fields:
              - { label: Not Found Copy, name: notFound, widget: string }
              - { label: Size Label, name: size, widget: string }
              - { label: Add to Cart Button, name: addToCart, widget: string }
              - label: Tabs
                name: tabs
                widget: object
                fields:
                  - { label: Benefits Tab, name: benefits, widget: string }
                  - { label: How To Use Tab, name: howToUse, widget: string }
                  - { label: Ingredients Tab, name: ingredients, widget: string }
                  - { label: Origin & Purity Tab, name: labTested, widget: string }
              - { label: Bundle Includes Heading, name: bundleIncludes, widget: string }
              - { label: Related Products Heading, name: relatedProducts, widget: string }
              - label: Knowledge Section
                name: knowledge
                widget: object
                fields:
                  - { label: Section Title, name: title, widget: string }
                  - { label: Section Subtitle, name: subtitle, widget: text }
                  - label: Sub-sections
                    name: sections
                    widget: object
                    fields:
                      - { label: What It Is, name: whatItIs, widget: string }
                      - { label: How It Works, name: howItWorks, widget: string }
                      - { label: Who It's For, name: whoItsFor, widget: string }
                      - { label: Scientific Backing, name: scientificBacking, widget: string }
                      - { label: Cultural Context, name: culturalContext, widget: string }
              - label: FAQ Section
                name: faq
                widget: object
                fields:
                  - { label: FAQ Title, name: title, widget: string }
                  - { label: FAQ Subtitle, name: subtitle, widget: text }
          - <<: *pdp_fields
            label: Portuguese
            name: pt
          - <<: *pdp_fields
            label: Spanish
            name: es
      - name: home
        label: Home Page
        file: content/translations/home.json
        format: json
        fields:
          - &home_fields
            label: English
            name: en
            widget: object
            fields:
              - { label: Meta Title, name: metaTitle, widget: string }
              - { label: Meta Description, name: metaDescription, widget: text }
              - label: Meta Tags
                name: meta
                widget: object
                fields:
                  - { label: Title, name: title, widget: string }
                  - { label: Description, name: description, widget: text }
              - { label: Hero Title, name: heroTitle, widget: string }
              - { label: Hero Subtitle, name: heroSubtitle, widget: text }
              - label: Hero Section
                name: hero
                widget: object
                fields:
                  - { label: Title, name: title, widget: string }
                  - { label: Subtitle, name: subtitle, widget: text }
                  - { label: Primary CTA, name: ctaPrimary, widget: string }
                  - { label: Secondary CTA, name: ctaSecondary, widget: string }
              - { label: Shop CTA, name: ctaShop, widget: string }
              - { label: Clinics CTA, name: ctaClinics, widget: string }
              - { label: Bestsellers Title, name: bestsellersTitle, widget: string }
              - label: Bestsellers Section
                name: bestsellers
                widget: object
                fields:
                  - { label: Intro Copy, name: intro, widget: text }
                  - label: Cards
                    name: cards
                    widget: list
                    summary: "{{fields.slug}}"
                    fields:
                      - { label: Product Slug, name: slug, widget: string }
                      - { label: Blurb, name: blurb, widget: string }
              - { label: Value Proposition 1, name: value1, widget: string }
              - { label: Value Proposition 2, name: value2, widget: string }
              - { label: Value Proposition 3, name: value3, widget: string }
              - { label: Value Proposition 4, name: value4, widget: string }
              - label: Value Props Grid
                name: valueProps
                widget: list
                summary: "{{fields.title}}"
                fields:
                  - { label: Title, name: title, widget: string }
                  - { label: Subtitle, name: subtitle, widget: string }
              - { label: Reviews Title, name: reviewsTitle, widget: string }
              - label: Clinics Highlight
                name: clinics
                widget: object
                fields:
                  - { label: Title, name: title, widget: string }
                  - { label: Copy, name: copy, widget: text }
                  - { label: CTA Label, name: cta, widget: string }
              - label: Social Proof
                name: socialProof
                widget: object
                fields:
                  - { label: Line, name: line, widget: string }
              - label: Learn Section
                name: learn
                widget: object
                fields:
                  - { label: Teaser, name: teaser, widget: string }
              - { label: Newsletter Title, name: newsletterTitle, widget: string }
              - { label: Newsletter Subtitle, name: newsletterSubtitle, widget: text }
              - label: Newsletter Pitch
                name: newsletter
                widget: object
                fields:
                  - { label: Pitch, name: pitch, widget: text }
              - { label: Newsletter Success Copy, name: newsletterThanks, widget: string }
              - { label: Newsletter Placeholder, name: newsletterPlaceholder, widget: string }
              - { label: Newsletter Submit Label, name: newsletterSubmit, widget: string }
              - label: Footer Callout
                name: footer
                widget: object
                fields:
                  - { label: Compliance Note, name: complianceNote, widget: text }
          - <<: *home_fields
            label: Portuguese
            name: pt
          - <<: *home_fields
            label: Spanish
            name: es
      - name: learn
        label: Learn Page
        file: content/translations/learn.json
        format: json
        fields:
          - &learn_fields
            label: English
            name: en
            widget: object
            fields:
              - { label: Meta Title, name: metaTitle, widget: string }
              - { label: Meta Description, name: metaDescription, widget: text }
              - { label: Page Title, name: title, widget: string }
              - { label: Subtitle, name: subtitle, widget: text }
              - label: Categories
                name: categories
                widget: object
                fields:
                  - { label: All Topics, name: all, widget: string }
                  - { label: Argan Oil, name: 'argan-oil', widget: string }
                  - { label: Uses & Applications, name: 'uses-applications', widget: string }
                  - { label: Post-Procedure, name: 'post-procedure', widget: string }
                  - { label: Skin Barrier, name: 'skin-barrier', widget: string }
                  - { label: Baby Care, name: baby, widget: string }
                  - { label: Scars & Recovery, name: scars, widget: string }
          - <<: *learn_fields
            label: Portuguese
            name: pt
          - <<: *learn_fields
            label: Spanish
            name: es
      - name: videos
        label: Videos Page
        file: content/translations/videos.json
        format: json
        fields:
          - &videos_fields
            label: English
            name: en
            widget: object
            fields:
              - { label: Meta Title, name: metaTitle, widget: string }
              - { label: Meta Description, name: metaDescription, widget: text }
              - { label: Page Title, name: title, widget: string }
              - { label: Subtitle, name: subtitle, widget: text }
              - { label: Empty State Copy, name: emptyState, widget: text }
              - { label: Watch Label, name: watchLabel, widget: string }
          - <<: *videos_fields
            label: Portuguese
            name: pt
          - <<: *videos_fields
            label: Spanish
            name: es
      - name: training
        label: Training Page
        file: content/translations/training.json
        format: json
        fields:
          - &training_fields
            label: English
            name: en
            widget: object
            fields:
              - { label: Meta Title, name: metaTitle, widget: string }
              - { label: Meta Description, name: metaDescription, widget: text }
              - { label: Page Title, name: title, widget: string }
              - { label: Subtitle, name: subtitle, widget: text }
              - { label: Empty State Copy, name: emptyState, widget: text }
              - { label: Learn More Label, name: learnMore, widget: string }
          - <<: *training_fields
            label: Portuguese
            name: pt
          - <<: *training_fields
            label: Spanish
            name: es
      - name: about
        label: About Page
        file: content/translations/about.json
        format: json
        fields:
          - &about_fields
            label: English
            name: en
            widget: object
            fields:
              - { label: Section Title, name: title, widget: string }
              - { label: Meta Description, name: metaDescription, widget: text }
              - { label: Header Title, name: headerTitle, widget: string }
              - { label: Header Subtitle, name: headerSubtitle, widget: text }
              - { label: Story Title, name: storyTitle, widget: string }
              - { label: Story Paragraph 1, name: storyText1, widget: text }
              - { label: Story Paragraph 2, name: storyText2, widget: text }
              - { label: Sourcing Title, name: sourcingTitle, widget: string }
              - { label: Sourcing Paragraph 1, name: sourcingText1, widget: text }
              - { label: Sourcing Paragraph 2, name: sourcingText2, widget: text }
              - { label: Sourcing Image Alt, name: sourcingImageAlt, widget: string }
          - <<: *about_fields
            label: Portuguese
            name: pt
          - <<: *about_fields
            label: Spanish
            name: es
      - name: contact
        label: Contact Page
        file: content/translations/contact.json
        format: json
        fields:
          - &contact_fields
            label: English
            name: en
            widget: object
            fields:
              - { label: Page Title, name: title, widget: string }
              - { label: Meta Description, name: metaDescription, widget: text }
              - { label: Header Title, name: headerTitle, widget: string }
              - { label: Header Subtitle, name: headerSubtitle, widget: text }
              - { label: Form Title, name: formTitle, widget: string }
              - label: Form Labels
                name: form
                widget: object
                fields:
                  - { label: Name Field, name: name, widget: string }
                  - { label: Email Field, name: email, widget: string }
                  - { label: Message Field, name: message, widget: string }
                  - { label: Sending State, name: sending, widget: string }
                  - { label: Submit Button, name: submit, widget: string }
                  - { label: Success Message, name: success, widget: text }
                  - { label: Error Message, name: error, widget: text }
              - { label: Info Title, name: infoTitle, widget: string }
              - { label: Email Heading, name: emailTitle, widget: string }
              - { label: Phone Heading, name: phoneTitle, widget: string }
              - { label: WhatsApp Heading, name: whatsappTitle, widget: string }
              - { label: WhatsApp Action, name: whatsappAction, widget: string }
          - <<: *contact_fields
            label: Portuguese
            name: pt
          - <<: *contact_fields
            label: Spanish
            name: es
      - name: clinics
        label: Clinics Page
        file: content/translations/clinics.json
        format: json
        fields:
          - &clinics_fields
            label: English
            name: en
            widget: object
            fields:
              - { label: Page Title, name: title, widget: string }
              - { label: Meta Description, name: metaDescription, widget: text }
              - { label: Header Title, name: headerTitle, widget: string }
              - { label: Header Subtitle, name: headerSubtitle, widget: text }
              - { label: Section 1 Title, name: section1Title, widget: string }
              - { label: Section 1 Paragraph 1, name: section1Text1, widget: text }
              - { label: Section 1 Paragraph 2, name: section1Text2, widget: text }
              - label: Protocol Section
                name: protocolSection
                widget: object
                fields:
                  - { label: Title, name: title, widget: string }
                  - { label: Subtitle, name: subtitle, widget: text }
                  - label: Cards
                    name: cards
                    widget: list
                    summary: "{{fields.title}}"
                    fields:
                      - { label: Card Title, name: title, widget: string }
                      - { label: Focus Copy, name: focus, widget: text }
                      - label: Steps
                        name: steps
                        widget: list
                        field: { label: Step, name: step, widget: text }
                      - { label: Evidence, name: evidence, widget: text }
              - label: References Section
                name: referencesSection
                widget: object
                fields:
                  - { label: Title, name: title, widget: string }
                  - { label: Studies Title, name: studiesTitle, widget: string }
                  - label: Studies
                    name: studies
                    widget: list
                    summary: "{{fields.title}}"
                    fields:
                      - { label: Study Title, name: title, widget: string }
                      - { label: Study Details, name: details, widget: text }
                  - { label: Testimonials Title, name: testimonialsTitle, widget: string }
                  - label: Testimonials
                    name: testimonials
                    widget: list
                    summary: "{{fields.name}}"
                    fields:
                      - { label: Quote, name: quote, widget: text }
                      - { label: Name, name: name, widget: string }
                      - { label: Credentials, name: credentials, widget: string }
              - label: Keyword Section
                name: keywordSection
                widget: object
                fields:
                  - { label: Title, name: title, widget: string }
                  - { label: Subtitle, name: subtitle, widget: text }
                  - label: Keywords
                    name: keywords
                    widget: list
                    field: { label: Keyword, name: keyword, widget: string }
              - label: FAQ Section
                name: faqSection
                widget: object
                fields:
                  - { label: Title, name: title, widget: string }
                  - { label: Subtitle, name: subtitle, widget: text }
                  - label: Items
                    name: items
                    widget: list
                    summary: "{{fields.question}}"
                    fields:
                      - { label: Question, name: question, widget: string }
                      - { label: Answer, name: answer, widget: text }
              - { label: Doctors Title, name: doctorsTitle, widget: string }
              - { label: CTA Title, name: ctaTitle, widget: string }
              - { label: CTA Subtitle, name: ctaSubtitle, widget: text }
              - { label: CTA Button, name: ctaButton, widget: string }
              - { label: Partners Title, name: partnersTitle, widget: string }
          - <<: *clinics_fields
            label: Portuguese
            name: pt
          - <<: *clinics_fields
            label: Spanish
            name: es
  - name: shop
    label: Shop Page
    files:
      - name: categories
        label: Shop Collections
        file: content/shop.json
        format: json
        fields:
          - label: Categories
            name: categories
            widget: list
            summary: "{{fields.title.en}}"
            fields:
              - { label: ID, name: id, widget: string }
              - label: Title
                name: title
                widget: object
                fields:
                  - { label: English, name: en, widget: string }
                  - { label: Portuguese, name: pt, widget: string }
                  - { label: Spanish, name: es, widget: string }
              - label: Introductory Copy
                name: intro
                widget: object
                fields:
                  - { label: English, name: en, widget: text }
                  - { label: Portuguese, name: pt, widget: text }
                  - { label: Spanish, name: es, widget: text }
              - label: Product IDs
                name: productIds
                widget: list
                field: { label: Product ID, name: productId, widget: string }
              - label: Related Links
                name: links
                widget: list
                summary: "{{fields.label.en}}"
                fields:
                  - { label: ID, name: id, widget: string }
                  - label: Type
                    name: type
                    widget: select
                    options:
                      - { label: Product, value: product }
                      - { label: Learn Article, value: article }
                      - { label: Clinic Use-Case, value: clinics }
                  - { label: URL, name: url, widget: string }
                  - label: Label
                    name: label
                    widget: object
                    fields:
                      - { label: English, name: en, widget: string }
                      - { label: Portuguese, name: pt, widget: string }
                      - { label: Spanish, name: es, widget: string }
  - name: products
    label: Products
    group: "9. Legacy / Catalog"
    editor: { preview: false }
    hidden: true
    files:
      - name: catalog
        label: Product Catalog
        file: content/products/index.json
        format: json
        fields:
          - label: Products
            name: items
            widget: list
            summary: "{{fields.name.en}}"
            fields:
              - { label: ID, name: id, widget: string }
              - label: Name
                name: name
                widget: object
                fields:
                  - { label: English, name: en, widget: string }
                  - { label: Portuguese, name: pt, widget: string }
                  - { label: Spanish, name: es, widget: string }
              - label: Title Addition
                name: titleAddition
                widget: object
                fields:
                  - { label: English, name: en, widget: string }
                  - { label: Portuguese, name: pt, widget: string }
                  - { label: Spanish, name: es, widget: string }
              - label: Tagline
                name: tagline
                widget: object
                fields:
                  - { label: English, name: en, widget: string }
                  - { label: Portuguese, name: pt, widget: string }
                  - { label: Spanish, name: es, widget: string }
              - label: Description
                name: description
                widget: object
                fields:
                  - { label: English, name: en, widget: text }
                  - { label: Portuguese, name: pt, widget: text }
                  - { label: Spanish, name: es, widget: text }
              - label: Bundle Includes
                name: bundleIncludes
                widget: object
                fields:
                  - label: English
                    name: en
                    widget: list
                    field: { label: Item, name: item, widget: string }
                  - label: Portuguese
                    name: pt
                    widget: list
                    field: { label: Item, name: item, widget: string }
                  - label: Spanish
                    name: es
                    widget: list
                    field: { label: Item, name: item, widget: string }
              - { label: Image, name: imageUrl, widget: image, choose_url: true }
              - label: Sizes
                name: sizes
                widget: list
                summary: "{{fields.size}} ml"
                fields:
                  - { label: Option ID, name: id, widget: string }
                  - { label: Size (ml), name: size, widget: number }
                  - { label: Price, name: price, widget: number, value_type: float }
              - label: Badges
                name: badges
                widget: object
                fields:
                  - label: English
                    name: en
                    widget: list
                    field: { label: Badge, name: badge, widget: string }
                  - label: Portuguese
                    name: pt
                    widget: list
                    field: { label: Selo, name: badge, widget: string }
                  - label: Spanish
                    name: es
                    widget: list
                    field: { label: Distintivo, name: badge, widget: string }
              - label: Benefits
                name: benefits
                widget: object
                fields:
                  - label: English
                    name: en
                    widget: list
                    field: { label: Benefit, name: benefit, widget: string }
                  - label: Portuguese
                    name: pt
                    widget: list
                    field: { label: Benefício, name: benefit, widget: string }
                  - label: Spanish
                    name: es
                    widget: list
                    field: { label: Beneficio, name: benefit, widget: string }
              - label: How to Use
                name: howToUse
                widget: object
                fields:
                  - { label: English, name: en, widget: text }
                  - { label: Portuguese, name: pt, widget: text }
                  - { label: Spanish, name: es, widget: text }
              - label: Ingredients
                name: ingredients
                widget: object
                fields:
                  - { label: English, name: en, widget: text }
                  - { label: Portuguese, name: pt, widget: text }
                  - { label: Spanish, name: es, widget: text }
              - label: Origin & Purity Note
                name: labTestedNote
                widget: object
                fields:
                  - { label: English, name: en, widget: text }
                  - { label: Portuguese, name: pt, widget: text }
                  - { label: Spanish, name: es, widget: text }
              - label: Good to Know
                name: goodToKnow
                widget: object
                fields:
                  - label: Title
                    name: title
                    widget: object
                    fields:
                      - { label: English, name: en, widget: string }
                      - { label: Portuguese, name: pt, widget: string }
                      - { label: Spanish, name: es, widget: string }
                  - label: Items
                    name: items
                    widget: object
                    fields:
                      - label: English
                        name: en
                        widget: list
                        field: { label: Item, name: item, widget: string }
                      - label: Portuguese
                        name: pt
                        widget: list
                        field: { label: Item, name: item, widget: string }
                      - label: Spanish
                        name: es
                        widget: list
                        field: { label: Item, name: item, widget: string }
              - label: Knowledge Hub
                name: knowledge
                widget: object
                fields:
                  - label: What It Is
                    name: whatItIs
                    widget: object
                    fields:
                      - { label: English, name: en, widget: text }
                      - { label: Portuguese, name: pt, widget: text }
                      - { label: Spanish, name: es, widget: text }
                  - label: How It Works
                    name: howItWorks
                    widget: object
                    fields:
                      - { label: English, name: en, widget: text }
                      - { label: Portuguese, name: pt, widget: text }
                      - { label: Spanish, name: es, widget: text }
                  - label: Who It's For
                    name: whoItsFor
                    widget: object
                    fields:
                      - { label: English, name: en, widget: text }
                      - { label: Portuguese, name: pt, widget: text }
                      - { label: Spanish, name: es, widget: text }
                  - label: Scientific Backing
                    name: scientificBacking
                    widget: object
                    fields:
                      - { label: English, name: en, widget: text }
                      - { label: Portuguese, name: pt, widget: text }
                      - { label: Spanish, name: es, widget: text }
                  - label: Cultural & Traditional Context
                    name: culturalContext
                    widget: object
                    fields:
                      - { label: English, name: en, widget: text }
                      - { label: Portuguese, name: pt, widget: text }
                      - { label: Spanish, name: es, widget: text }
              - label: FAQs
                name: faqs
                widget: list
                summary: "{{fields.question.en}}"
                fields:
                  - label: Question
                    name: question
                    widget: object
                    fields:
                      - { label: English, name: en, widget: text }
                      - { label: Portuguese, name: pt, widget: text }
                      - { label: Spanish, name: es, widget: text }
                  - label: Answer
                    name: answer
                    widget: object
                    fields:
                      - { label: English, name: en, widget: text }
                      - { label: Portuguese, name: pt, widget: text }
                      - { label: Spanish, name: es, widget: text }
  - name: articles
    label: Articles
    group: "9. Legacy / Catalog"
    editor: { preview: false }
    hidden: true
    files:
      - name: articles
        label: Skincare Library
        file: content/articles/index.json
        format: json
        fields:
          - label: Articles
            name: items
            widget: list
            summary: "{{fields.title.en}}"
            fields:
              - { label: ID, name: id, widget: string }
              - { label: Slug, name: slug, widget: string }
              - label: Title
                name: title
                widget: object
                fields:
                  - { label: English, name: en, widget: string }
                  - { label: Portuguese, name: pt, widget: string }
                  - { label: Spanish, name: es, widget: string }
              - label: Preview
                name: preview
                widget: object
                fields:
                  - { label: English, name: en, widget: text }
                  - { label: Portuguese, name: pt, widget: text }
                  - { label: Spanish, name: es, widget: text }
              - label: Content
                name: content
                widget: object
                fields:
                  - { label: English, name: en, widget: markdown }
                  - { label: Portuguese, name: pt, widget: markdown }
                  - { label: Spanish, name: es, widget: markdown }
              - { label: Category, name: category, widget: string }
              - { label: Featured Image, name: imageUrl, widget: image, choose_url: true }
              - { label: Related Product ID, name: relatedProductId, widget: string, required: false }
              - label: Related Product IDs
                name: relatedProductIds
                widget: list
                required: false
                field: { label: Product ID, name: id, widget: string }
              - label: FAQs
                name: faqs
                widget: list
                required: false
                summary: "{{fields.question.en}}"
                fields:
                  - label: Question
                    name: question
                    widget: object
                    fields:
                      - { label: English, name: en, widget: text }
                      - { label: Portuguese, name: pt, widget: text }
                      - { label: Spanish, name: es, widget: text }
                  - label: Answer
                    name: answer
                    widget: object
                    fields:
                      - { label: English, name: en, widget: text }
                      - { label: Portuguese, name: pt, widget: text }
                      - { label: Spanish, name: es, widget: text }
  - name: reviews
    label: Testimonials
    group: "3. Testimonials"
    files:
      - name: reviews
        label: Testimonials
        file: content/reviews/index.json
        format: json
        fields:
          - label: Reviews
            name: items
            widget: list
            summary: "{{fields.author.en}}"
            fields:
              - { label: ID, name: id, widget: string }
              - label: Quote
                name: text
                widget: object
                fields:
                  - { label: English, name: en, widget: text }
                  - { label: Portuguese, name: pt, widget: text }
                  - { label: Spanish, name: es, widget: text }
              - label: Author
                name: author
                widget: object
                fields:
                  - { label: English, name: en, widget: string }
                  - { label: Portuguese, name: pt, widget: string }
                  - { label: Spanish, name: es, widget: string }
              - label: Role
                name: role
                widget: object
                fields:
                  - { label: English, name: en, widget: string }
                  - { label: Portuguese, name: pt, widget: string }
                  - { label: Spanish, name: es, widget: string }
  - name: courses
    label: Courses
    group: "9. Legacy / Catalog"
    editor: { preview: false }
    hidden: true
    files:
      - name: courses
        label: Academy Courses
        file: content/courses.json
        format: json
        fields:
          - label: Courses
            name: courses
            widget: list
            summary: "{{fields.title.en}}"
            fields:
              - { label: ID, name: id, widget: string }
              - label: Title
                name: title
                widget: object
                fields:
                  - { label: English, name: en, widget: string }
                  - { label: Portuguese, name: pt, widget: string }
                  - { label: Spanish, name: es, widget: string }
              - { label: Image, name: imageUrl, widget: image, choose_url: true }
              - { label: Price, name: price, widget: number, value_type: float }
              - { label: Enroll Link, name: enrollLink, widget: string }
  - name: videoEntries
    label: Video Entries
    group: "9. Legacy / Catalog"
    editor: { preview: false }
    hidden: true
    files:
      - name: videos
        label: Video Library
        file: content/videos.json
        format: json
        fields:
          - label: Videos
            name: videos
            widget: list
            summary: "{{fields.title}}"
            fields:
              - { label: Title, name: title, widget: string, required: false }
              - { label: Description, name: description, widget: text, required: false }
              - { label: Video URL, name: videoUrl, widget: string, required: false }
              - { label: Thumbnail, name: thumbnail, widget: image, choose_url: true, required: false }
  - name: trainingEntries
    label: Training Entries
    group: "9. Legacy / Catalog"
    editor: { preview: false }
    hidden: true
    files:
      - name: training
        label: Training Catalog
        file: content/training.json
        format: json
        fields:
          - label: Trainings
            name: trainings
            widget: list
            summary: "{{fields.courseTitle}}"
            fields:
              - { label: Course Title, name: courseTitle, widget: string, required: false }
              - { label: Course Summary, name: courseSummary, widget: text, required: false }
              - { label: Link URL, name: linkUrl, widget: string, required: false }
  - name: doctors
    label: Doctors
    group: "9. Legacy / Catalog"
    editor: { preview: false }
    hidden: true
    files:
      - name: doctors
        label: Professional Network
        file: content/doctors.json
        format: json
        fields:
          - label: Doctors
            name: doctors
            widget: list
            summary: "{{fields.name}}"
            fields:
              - { label: ID, name: id, widget: string }
              - { label: Name, name: name, widget: string }
              - { label: Image, name: imageUrl, widget: image, choose_url: true }
  - name: partners
    label: Partners
    group: "9. Legacy / Catalog"
    editor: { preview: false }
    hidden: true
    files:
      - name: partners
        label: Press & Clinics
        file: content/partners.json
        format: json
        fields:
          - label: Partners
            name: partners
            widget: list
            summary: "{{fields.name}}"
            fields:
              - { label: ID, name: id, widget: string }
              - { label: Name, name: name, widget: string }
              - { label: Logo URL, name: logoUrl, widget: string }
  - name: policies
    label: Policies
    group: "9. Legacy / Catalog"
    editor: { preview: false }
    hidden: true
    files:
      - name: policies
        label: Store Policies
        file: content/policies.json
        format: json
        fields:
          - label: Policies
            name: items
            widget: list
            summary: "{{fields.title.en}}"
            fields:
              - { label: ID, name: id, widget: string }
              - label: Title
                name: title
                widget: object
                fields:
                  - { label: English, name: en, widget: string }
                  - { label: Portuguese, name: pt, widget: string }
                  - { label: Spanish, name: es, widget: string }
              - label: Content
                name: content
                widget: object
                fields:
                  - { label: English, name: en, widget: markdown }
                  - { label: Portuguese, name: pt, widget: markdown }
                  - { label: Spanish, name: es, widget: markdown }<|MERGE_RESOLUTION|>--- conflicted
+++ resolved
@@ -71,7 +71,6 @@
     name: "communityCarousel"
     widget: "object"
     fields:
-<<<<<<< HEAD
       - name: "type"
         widget: "hidden"
         default: "communityCarousel"
@@ -80,16 +79,11 @@
         widget: "string"
         i18n: true
         required: false
-=======
-      - { name: "type", widget: "hidden", default: "communityCarousel" }
-      - { label: "Title", name: "title", widget: "string", i18n: true, required: false }
->>>>>>> c16e5f8b
       - label: "Slides"
         name: "slides"
         widget: "list"
         summary: "{{fields.name}}"
         fields:
-<<<<<<< HEAD
           - label: "Image Upload"
             name: "image"
             widget: "image"
@@ -119,21 +113,12 @@
             widget: "string"
             i18n: true
             required: false
-      - label: "Slide Duration (ms)"
-        name: "slideDuration"
-        widget: "number"
-        value_type: "int"
-        required: false
-        hint: "Leave blank to use the default 8000ms timing."
-=======
-          - { label: "Image Upload", name: "image", widget: "image", choose_url: true, required: false }
-          - { label: "Image Path (optional)", name: "imageRef", widget: "string", required: false, hint: "Reference an existing asset such as /content/uploads/community.jpg." }
-          - { label: "Alt Text", name: "alt", widget: "string", i18n: true, required: false }
-          - { label: "Quote", name: "quote", widget: "markdown", i18n: true, required: false }
-          - { label: "Name", name: "name", widget: "string", required: false }
-          - { label: "Role or Context", name: "role", widget: "string", i18n: true, required: false }
-      - { label: "Slide Duration (ms)", name: "slideDuration", widget: "number", value_type: "int", required: false, hint: "Leave blank to use the default 8000ms timing." }
->>>>>>> c16e5f8b
+           - label: "Slide Duration (ms)"
+             name: "slideDuration"
+             widget: "number"
+             value_type: "int"
+             required: false
+             hint: "Leave blank to use the default 8000ms timing."
   - &section_faq
     label: "FAQ"
     name: "faq"
