--- conflicted
+++ resolved
@@ -63,10 +63,7 @@
         widget: object
         collapsed: true
         required: false
-<<<<<<< HEAD
-=======
-        i18n: translate
->>>>>>> 2cf5d2f2
+        i18n: translate
         fields:
           - label: Primary CTA
             name: ctaPrimary
@@ -95,10 +92,7 @@
         widget: object
         collapsed: true
         required: false
-<<<<<<< HEAD
-=======
-        i18n: translate
->>>>>>> 2cf5d2f2
+        i18n: translate
         fields:
           - label: Horizontal Align
             name: heroAlignX
@@ -159,10 +153,6 @@
         widget: object
         collapsed: true
         required: false
-<<<<<<< HEAD
-=======
-        i18n: translate
->>>>>>> 2cf5d2f2
         fields:
           - label: Left Image
             name: heroImageLeft
@@ -179,10 +169,6 @@
         widget: object
         collapsed: true
         required: false
-<<<<<<< HEAD
-=======
-        i18n: translate
->>>>>>> 2cf5d2f2
         fields:
           - { label: Title, name: title, widget: string, required: false, i18n: translate }
           - { label: Primary Copy, name: text1, widget: text, required: false, i18n: translate }
@@ -192,10 +178,6 @@
         widget: object
         collapsed: true
         required: false
-<<<<<<< HEAD
-=======
-        i18n: translate
->>>>>>> 2cf5d2f2
         fields:
           - { label: Title, name: title, widget: string, required: false, i18n: translate }
           - { label: Subtitle, name: subtitle, widget: text, required: false, i18n: translate }
@@ -220,10 +202,6 @@
         widget: object
         collapsed: true
         required: false
-<<<<<<< HEAD
-=======
-        i18n: translate
->>>>>>> 2cf5d2f2
         fields:
           - { label: Title, name: title, widget: string, required: false, i18n: translate }
           - { label: Studies Title, name: studiesTitle, widget: string, required: false, i18n: translate }
@@ -246,10 +224,6 @@
         widget: object
         collapsed: true
         required: false
-<<<<<<< HEAD
-=======
-        i18n: translate
->>>>>>> 2cf5d2f2
         fields:
           - { label: Title, name: title, widget: string, required: false, i18n: translate }
           - { label: Subtitle, name: subtitle, widget: text, required: false, i18n: translate }
@@ -266,10 +240,6 @@
         widget: object
         collapsed: true
         required: false
-<<<<<<< HEAD
-=======
-        i18n: translate
->>>>>>> 2cf5d2f2
         fields:
           - { label: Title, name: title, widget: string, required: false, i18n: translate }
           - { label: Subtitle, name: subtitle, widget: text, required: false, i18n: translate }
@@ -371,10 +341,6 @@
         name: sections
         widget: list
         collapsed: true
-<<<<<<< HEAD
-=======
-        i18n: translate
->>>>>>> 2cf5d2f2
         types:
           - label: Media + Copy
             name: mediaCopy
