import React from 'react';
import { Link } from 'react-router-dom';
import { useLanguage } from '../../contexts/LanguageContext';
import { buildLocalizedPath } from '../../utils/localePaths';
import { getVisualEditorAttributes } from '../../utils/stackbitBindings';
import { getCloudinaryUrl, getObjectPositionFromFocal } from '../../utils/imageUrl';
import type { MediaShowcaseSectionContent } from '../../types';

interface MediaShowcaseProps {
  section: MediaShowcaseSectionContent;
  fieldPath?: string;
}

const isInternal = (href: string) => href.startsWith('/') || href.startsWith('#/');

const normalizeInternal = (href: string) => {
  if (href.startsWith('#/')) {
    const normalized = href.slice(1);
    return normalized.startsWith('/') ? normalized : `/${normalized}`;
  }
  return href.startsWith('/') ? href : `/${href}`;
};

const MediaShowcase: React.FC<MediaShowcaseProps> = ({ section, fieldPath }) => {
  const { translate, language } = useLanguage();

  const title = section.title ? translate(section.title) : '';

  const items = (section.items ?? []).map((item, index) => {
    const eyebrow = item?.eyebrow ? translate(item.eyebrow) : '';
    const itemTitle = item?.title ? translate(item.title) : '';
    const body = item?.body ? translate(item.body) : '';
    const description = item?.description ? translate(item.description) : '';
    const label = item?.label ? translate(item.label) : '';
    const ctaLabel = item?.ctaLabel ? translate(item.ctaLabel) : '';
    const ctaHref = item?.ctaHref ? translate(item.ctaHref) : '';
    const imageSrc = item?.image?.trim();
    const imageUrl = imageSrc ? getCloudinaryUrl(imageSrc) ?? imageSrc : undefined;
    const imageFocal = item?.imageFocal ?? null;
    const imageAlt = item?.imageAlt ? translate(item.imageAlt) : itemTitle || label || eyebrow || 'Showcase image';
    const itemFieldPath = fieldPath ? `${fieldPath}.items.${index}` : undefined;

    return {
      eyebrow,
      title: itemTitle,
      body,
      description,
      label,
      ctaLabel,
      ctaHref,
      imageUrl,
      imageFocal,
      imageAlt,
      fieldPath: itemFieldPath,
      eyebrowFieldPath: itemFieldPath ? `${itemFieldPath}.eyebrow` : undefined,
      titleFieldPath: itemFieldPath ? `${itemFieldPath}.title` : undefined,
      bodyFieldPath: itemFieldPath ? `${itemFieldPath}.body` : undefined,
      descriptionFieldPath: itemFieldPath ? `${itemFieldPath}.description` : undefined,
      labelFieldPath: itemFieldPath ? `${itemFieldPath}.label` : undefined,
      ctaLabelFieldPath: itemFieldPath ? `${itemFieldPath}.ctaLabel` : undefined,
      ctaHrefFieldPath: itemFieldPath ? `${itemFieldPath}.ctaHref` : undefined,
      imageFieldPath: itemFieldPath ? `${itemFieldPath}.image` : undefined,
      imageAltFieldPath: itemFieldPath ? `${itemFieldPath}.imageAlt` : undefined,
      hasContent: Boolean(itemTitle?.trim() || body?.trim() || description?.trim() || label?.trim() || imageUrl),
    };
  }).filter((item) => item.hasContent);

  if (!title?.trim() && items.length === 0) {
    return null;
  }

  const renderCta = (item: (typeof items)[number]) => {
    if (!item.ctaLabel?.trim() || !item.ctaHref?.trim()) {
      return null;
    }

    if (isInternal(item.ctaHref)) {
      return (
        <Link
          to={buildLocalizedPath(normalizeInternal(item.ctaHref), language)}
          className="inline-flex items-center rounded-full border border-white/60 bg-white/10 px-5 py-2 text-sm font-medium tracking-wide text-white transition hover:bg-white hover:text-stone-900"
          {...getVisualEditorAttributes(item.ctaHrefFieldPath)}
        >
          <span {...getVisualEditorAttributes(item.ctaLabelFieldPath)}>{item.ctaLabel}</span>
        </Link>
      );
    }

    return (
      <a
        href={item.ctaHref}
        className="inline-flex items-center rounded-full border border-white/60 bg-white/10 px-5 py-2 text-sm font-medium tracking-wide text-white transition hover:bg-white hover:text-stone-900"
        target="_blank"
        rel="noreferrer"
        {...getVisualEditorAttributes(item.ctaHrefFieldPath)}
      >
        <span {...getVisualEditorAttributes(item.ctaLabelFieldPath)}>{item.ctaLabel}</span>
      </a>
    );
  };

  return (
    <section className="py-20 sm:py-28 bg-white" {...getVisualEditorAttributes(fieldPath)} data-sb-field-path={fieldPath}>
      <div className="container mx-auto max-w-6xl px-4 sm:px-6 lg:px-8">
        {title?.trim() ? (
          <div
            className="max-w-3xl mb-10"
            {...getVisualEditorAttributes(fieldPath ? `${fieldPath}.title` : undefined)}
          >
            <h2 className="text-3xl sm:text-4xl font-semibold text-stone-900 tracking-tight">{title}</h2>
          </div>
        ) : null}
        <div className="grid auto-rows-[minmax(360px,1fr)] gap-6 md:auto-rows-[minmax(420px,1fr)] md:grid-cols-4">
          {items.map((item, index) => {
            const layoutClasses = (() => {
              if (index === 0) {
                return 'md:col-span-2 md:row-span-2 lg:row-span-1';
              }
              if (index === 1) {
                return 'md:col-span-2 md:row-span-2 lg:row-span-1';
              }
              if (index === 2) {
                return 'md:col-span-4 lg:col-span-3 lg:row-span-1';
              }
              if (index === 3) {
                return 'md:col-span-2 lg:col-span-1 lg:row-span-1';
              }
              return 'md:col-span-2';
            })();

            const contentAlignment = index === 3 ? 'items-end text-right' : 'items-start text-left';
            const justify = index === 3 ? 'lg:items-end' : 'lg:items-start';
            const objectPosition = getObjectPositionFromFocal(item.imageFocal ?? undefined);
            const imageStyle = objectPosition ? { objectPosition } : undefined;
<<<<<<< HEAD
=======
            const articleClasses = [
              'relative flex overflow-hidden rounded-3xl bg-stone-900 text-white shadow-xl ring-1 ring-black/10',
              layoutClasses,
            ].join(' ');

>>>>>>> 5f12108e
            return (
              <article
                key={item.fieldPath ?? index}
                className={articleClasses}
                {...getVisualEditorAttributes(item.fieldPath)}
                data-sb-field-path={item.fieldPath}
              >
                {item.imageUrl ? (
                  <>
                    <img
                      src={item.imageUrl}
                      alt={item.imageAlt}
                      className="absolute inset-0 h-full w-full object-cover"
                      style={imageStyle}
                      {...getVisualEditorAttributes(item.imageFieldPath)}
                    />
                    <div
                      className="pointer-events-none absolute inset-0 bg-gradient-to-t from-black/70 via-black/40 to-transparent"
                      aria-hidden="true"
                    />
                  </>
                ) : (
                  <div
                    className="absolute inset-0 flex items-center justify-center border border-dashed border-white/40"
                    {...getVisualEditorAttributes(item.imageFieldPath)}
                  >
                    <span className="text-sm text-white/70">Add an image</span>
                  </div>
                )}
                <div className="relative z-10 flex h-full w-full">
                  <div className={`flex flex-col justify-end gap-4 p-6 sm:p-8 lg:p-10 w-full ${contentAlignment} ${justify}`}>
                    {item.eyebrow?.trim() ? (
                      <span
                        className="text-xs font-semibold uppercase tracking-[0.24em] text-white/80"
                        {...getVisualEditorAttributes(item.eyebrowFieldPath)}
                      >
                        {item.eyebrow}
                      </span>
                    ) : null}
                    {item.title?.trim() ? (
                      <h3
                        className="text-2xl sm:text-3xl font-semibold leading-snug"
                        {...getVisualEditorAttributes(item.titleFieldPath)}
                      >
                        {item.title}
                      </h3>
                    ) : null}
                    {item.label?.trim() ? (
                      <span
                        className="text-sm font-medium uppercase tracking-[0.16em] text-white/70"
                        {...getVisualEditorAttributes(item.labelFieldPath)}
                      >
                        {item.label}
                      </span>
                    ) : null}
                    {item.description?.trim() ? (
                      <p
                        className="text-sm sm:text-base text-white/85 max-w-md"
                        {...getVisualEditorAttributes(item.descriptionFieldPath)}
                      >
                        {item.description}
                      </p>
                    ) : null}
                    {item.body?.trim() ? (
                      <p
                        className="text-sm sm:text-base text-white/80 max-w-md"
                        {...getVisualEditorAttributes(item.bodyFieldPath)}
                      >
                        {item.body}
                      </p>
                    ) : null}
                    {renderCta(item)}
                  </div>
                </div>
              </article>
            );
          })}
        </div>
      </div>
    </section>
  );
};

export default MediaShowcase;<|MERGE_RESOLUTION|>--- conflicted
+++ resolved
@@ -132,14 +132,6 @@
             const justify = index === 3 ? 'lg:items-end' : 'lg:items-start';
             const objectPosition = getObjectPositionFromFocal(item.imageFocal ?? undefined);
             const imageStyle = objectPosition ? { objectPosition } : undefined;
-<<<<<<< HEAD
-=======
-            const articleClasses = [
-              'relative flex overflow-hidden rounded-3xl bg-stone-900 text-white shadow-xl ring-1 ring-black/10',
-              layoutClasses,
-            ].join(' ');
-
->>>>>>> 5f12108e
             return (
               <article
                 key={item.fieldPath ?? index}
