import React, { useEffect, useMemo, useState } from 'react';
import Head from 'next/head';
import { motion } from 'framer-motion';
import { fetchVisualEditorMarkdown } from '../utils/fetchVisualEditorMarkdown';
import { useVisualEditorSync } from '../contexts/VisualEditorSyncContext';
import { useSiteSettings } from '../contexts/SiteSettingsContext';
import { useLanguage } from '../contexts/LanguageContext';
<<<<<<< HEAD
import { getCloudinaryUrl } from '../utils/imageUrl';
=======
>>>>>>> 1afcbcd2

interface BenefitItem {
  title?: string;
  description?: string;
}

interface UsageStep {
  step?: number;
  title?: string;
  guidance?: string;
}

interface FaqItem {
  question?: string;
  answer?: string;
}

interface ProductEducationContent {
  metaTitle?: string;
  metaDescription?: string;
  headline?: string;
  subheadline?: string;
  metaTitle?: string;
  metaDescription?: string;
  composition?: string;
  certifications?: string[];
  benefits?: BenefitItem[];
  usageInstructions?: UsageStep[];
  faqs?: FaqItem[];
}

const PRODUCT_EDUCATION_PATH = '/content/pages/product/index.md';
const PRODUCT_EDUCATION_OBJECT_ID = 'ProductEducationPage:content/pages/product/index.md';

const isRecord = (value: unknown): value is Record<string, unknown> => Boolean(value) && typeof value === 'object';

const isStringArray = (value: unknown): value is string[] => Array.isArray(value) && value.every((item) => typeof item === 'string');

const isBenefitItem = (value: unknown): value is BenefitItem => {
  if (!isRecord(value)) {
    return false;
  }

  const { title, description } = value;
  return (
    (title === undefined || typeof title === 'string')
    && (description === undefined || typeof description === 'string')
  );
};

const isUsageStep = (value: unknown): value is UsageStep => {
  if (!isRecord(value)) {
    return false;
  }

  const { step, title, guidance } = value;
  return (
    (step === undefined || typeof step === 'number')
    && (title === undefined || typeof title === 'string')
    && (guidance === undefined || typeof guidance === 'string')
  );
};

const isFaqItem = (value: unknown): value is FaqItem => {
  if (!isRecord(value)) {
    return false;
  }

  const { question, answer } = value;
  return (
    (question === undefined || typeof question === 'string')
    && (answer === undefined || typeof answer === 'string')
  );
};

const isProductEducationContent = (value: unknown): value is ProductEducationContent => {
  if (!isRecord(value)) {
    return false;
  }

  const {
    certifications,
    benefits,
    usageInstructions,
    faqs,
    headline,
    subheadline,
    composition,
    metaTitle,
    metaDescription,
  } = value;
<<<<<<< HEAD
=======

  if (metaTitle !== undefined && typeof metaTitle !== 'string') {
    return false;
  }

  if (metaDescription !== undefined && typeof metaDescription !== 'string') {
    return false;
  }
>>>>>>> 1afcbcd2

  if (certifications !== undefined && !isStringArray(certifications)) {
    return false;
  }

  if (benefits !== undefined) {
    if (!Array.isArray(benefits) || !benefits.every(isBenefitItem)) {
      return false;
    }
  }

  if (usageInstructions !== undefined) {
    if (!Array.isArray(usageInstructions) || !usageInstructions.every(isUsageStep)) {
      return false;
    }
  }

  if (faqs !== undefined) {
    if (!Array.isArray(faqs) || !faqs.every(isFaqItem)) {
      return false;
    }
  }

  return (
    (headline === undefined || typeof headline === 'string')
    && (subheadline === undefined || typeof subheadline === 'string')
    && (composition === undefined || typeof composition === 'string')
    && (metaTitle === undefined || typeof metaTitle === 'string')
    && (metaDescription === undefined || typeof metaDescription === 'string')
  );
};

const ProductEducation: React.FC = () => {
  const [content, setContent] = useState<ProductEducationContent | null>(null);
  const [error, setError] = useState<string | null>(null);
  const { t } = useLanguage();
  const { contentVersion } = useVisualEditorSync();
  const { settings: siteSettings } = useSiteSettings();
  const { t } = useLanguage();

  useEffect(() => {
    let isMounted = true;
    setContent(null);
    setError(null);

    const loadContent = async () => {
      try {
        const { data } = await fetchVisualEditorMarkdown<unknown>(PRODUCT_EDUCATION_PATH, { cache: 'no-store' });
        if (!isMounted) {
          return;
        }

        if (isProductEducationContent(data)) {
          setContent(data);
        } else {
          setError('Invalid product education content structure.');
        }
      } catch (err) {
        if (!isMounted) {
          return;
        }
        setError(err instanceof Error ? err.message : 'Failed to load product education content.');
      }
    };

    loadContent().catch((err) => {
      if (!isMounted) {
        return;
      }
      setError(err instanceof Error ? err.message : 'Failed to load product education content.');
    });

    return () => {
      isMounted = false;
    };
  }, [contentVersion]);

  const benefits = content?.benefits?.filter((benefit) => benefit && (benefit.title?.trim() || benefit.description?.trim())) ?? [];
  const usageSteps = content?.usageInstructions?.filter((step) => step && (step.title?.trim() || step.guidance?.trim())) ?? [];
  const faqs = content?.faqs?.filter((faq) => faq && (faq.question?.trim() || faq.answer?.trim())) ?? [];
  const certifications = content?.certifications?.filter((cert) => cert.trim().length > 0) ?? [];

<<<<<<< HEAD
  const metaTitle = (content?.metaTitle ?? content?.headline ?? t('productEducation.metaTitle'))?.trim();
  const metaDescription = (
    content?.metaDescription
    ?? content?.subheadline
    ?? t('productEducation.metaDescription')
  )?.trim();
  const pageTitle = `${metaTitle} | Kapunka Skincare`;
  const rawSocialImage = siteSettings.home?.heroImage?.trim() ?? '';
  const socialImage = rawSocialImage ? getCloudinaryUrl(rawSocialImage) ?? rawSocialImage : undefined;
=======
  const sanitize = (value?: string | null): string | undefined => {
    if (typeof value !== 'string') {
      return undefined;
    }
    const trimmed = value.trim();
    return trimmed.length > 0 ? trimmed : undefined;
  };

  const baseMetaTitle = sanitize(content?.metaTitle)
    ?? sanitize(content?.headline)
    ?? t('productEducation.metaTitle');
  const metaDescription = sanitize(content?.metaDescription)
    ?? sanitize(content?.subheadline)
    ?? t('productEducation.metaDescription');
  const pageTitle = baseMetaTitle.includes('Kapunka')
    ? baseMetaTitle
    : `${baseMetaTitle} | Kapunka Skincare`;
  const socialImage = siteSettings.home?.heroImage;
>>>>>>> 1afcbcd2

  const compositionParagraphs = useMemo(() => {
    if (!content?.composition) {
      return [];
    }

    return content.composition
      .split(/\n\s*\n/)
      .map((paragraph) => paragraph.trim())
      .filter((paragraph) => paragraph.length > 0);
  }, [content?.composition]);

  return (
    <div className="bg-white text-stone-900" data-sb-object-id={PRODUCT_EDUCATION_OBJECT_ID}>
      <Head>
        <title>{pageTitle}</title>
        <meta name="description" content={metaDescription} />
        <meta property="og:title" content={pageTitle} />
        <meta property="og:description" content={metaDescription} />
        {socialImage ? <meta property="og:image" content={socialImage} /> : null}
        <meta name="twitter:card" content="summary_large_image" />
        <meta name="twitter:title" content={pageTitle} />
        <meta name="twitter:description" content={metaDescription} />
        {socialImage ? <meta name="twitter:image" content={socialImage} /> : null}
      </Head>

      <section className="bg-stone-100 py-20 sm:py-28">
        <div className="mx-auto max-w-4xl px-4 sm:px-6 lg:px-8 text-center">
          <motion.h1
            className="text-4xl font-semibold tracking-tight sm:text-5xl"
            initial={{ opacity: 0, y: 20 }}
            animate={{ opacity: 1, y: 0 }}
            transition={{ duration: 0.6 }}
            data-sb-field-path="headline"
          >
            {content?.headline ?? 'Product Education'}
          </motion.h1>
          <motion.p
            className="mt-6 text-lg text-stone-600 sm:text-xl"
            initial={{ opacity: 0, y: 20 }}
            animate={{ opacity: 1, y: 0 }}
            transition={{ duration: 0.6, delay: 0.1 }}
            data-sb-field-path="subheadline"
          >
            {content?.subheadline ?? 'Understand Kapunka formulations, certifications, and rituals.'}
          </motion.p>
        </div>
      </section>

      {compositionParagraphs.length > 0 ? (
        <section className="py-16 sm:py-24">
          <div className="mx-auto max-w-4xl px-4 sm:px-6 lg:px-8">
            <div className="rounded-2xl bg-white p-8 shadow-sm" data-sb-field-path="composition">
              <h2 className="text-2xl font-semibold text-stone-900">Composition</h2>
              <div className="mt-4 space-y-4 text-base text-stone-600">
                {compositionParagraphs.map((paragraph, index) => (
                  <p key={[paragraph, index].join('|')}>{paragraph}</p>
                ))}
              </div>
            </div>
          </div>
        </section>
      ) : null}

      {certifications.length > 0 ? (
        <section className="bg-stone-900 py-16 sm:py-24" data-sb-field-path="certifications">
          <div className="mx-auto max-w-4xl px-4 sm:px-6 lg:px-8 text-stone-100">
            <h2 className="text-2xl font-semibold">Certifications</h2>
            <div className="mt-6 grid gap-4 sm:grid-cols-2">
              {certifications.map((certification, index) => (
                <div
                  key={[certification, index].join('|')}
                  className="rounded-xl border border-stone-700 bg-stone-950 p-5 text-sm"
                  data-sb-field-path={`${index}`}
                >
                  {certification}
                </div>
              ))}
            </div>
          </div>
        </section>
      ) : null}

      {benefits.length > 0 ? (
        <section className="py-16 sm:py-24" data-sb-field-path="benefits">
          <div className="mx-auto max-w-5xl px-4 sm:px-6 lg:px-8">
            <h2 className="text-3xl font-semibold text-stone-900">Benefits</h2>
            <div className="mt-12 grid gap-6 md:grid-cols-2">
              {benefits.map((benefit, index) => (
                <motion.div
                  key={[benefit.title, index].join('|')}
                  className="rounded-2xl border border-stone-200 bg-white p-6 shadow-sm"
                  initial={{ opacity: 0, y: 20 }}
                  whileInView={{ opacity: 1, y: 0 }}
                  viewport={{ once: true }}
                  transition={{ duration: 0.45, delay: index * 0.05 }}
                  data-sb-field-path={`${index}`}
                >
                  {benefit.title ? (
                    <h3 className="text-lg font-semibold text-stone-900">{benefit.title}</h3>
                  ) : null}
                  {benefit.description ? (
                    <p className="mt-3 text-sm text-stone-600">{benefit.description}</p>
                  ) : null}
                </motion.div>
              ))}
            </div>
          </div>
        </section>
      ) : null}

      {usageSteps.length > 0 ? (
        <section className="bg-stone-50 py-16 sm:py-24" data-sb-field-path="usageInstructions">
          <div className="mx-auto max-w-5xl px-4 sm:px-6 lg:px-8">
            <h2 className="text-3xl font-semibold text-stone-900">Usage instructions</h2>
            <ol className="mt-10 space-y-6">
              {usageSteps.map((step, index) => (
                <li
                  key={[step.title, step.step, index].join('|')}
                  className="rounded-2xl border border-stone-200 bg-white p-6 shadow-sm"
                  data-sb-field-path={`${index}`}
                >
                  <div className="flex flex-wrap items-center justify-between gap-4">
                    {step.title ? (
                      <h3 className="text-lg font-semibold text-stone-900">{step.title}</h3>
                    ) : null}
                    {(step.step ?? index + 1) ? (
                      <span className="inline-flex h-10 w-10 items-center justify-center rounded-full bg-stone-900 text-sm font-semibold text-white">
                        {step.step ?? index + 1}
                      </span>
                    ) : null}
                  </div>
                  {step.guidance ? (
                    <p className="mt-3 text-sm text-stone-600">{step.guidance}</p>
                  ) : null}
                </li>
              ))}
            </ol>
          </div>
        </section>
      ) : null}

      {faqs.length > 0 ? (
        <section className="py-16 sm:py-24" data-sb-field-path="faqs">
          <div className="mx-auto max-w-4xl px-4 sm:px-6 lg:px-8">
            <h2 className="text-3xl font-semibold text-stone-900">FAQs</h2>
            <div className="mt-10 space-y-6">
              {faqs.map((faq, index) => (
                <div key={[faq.question, index].join('|')} className="rounded-2xl bg-white p-6 shadow-sm" data-sb-field-path={`${index}`}>
                  {faq.question ? (
                    <h3 className="text-lg font-semibold text-stone-900">{faq.question}</h3>
                  ) : null}
                  {faq.answer ? (
                    <p className="mt-2 text-sm text-stone-600">{faq.answer}</p>
                  ) : null}
                </div>
              ))}
            </div>
          </div>
        </section>
      ) : null}

      {error ? (
        <div className="mx-auto max-w-3xl px-4 py-12 text-sm text-red-600">{error}</div>
      ) : null}
    </div>
  );
};

export default ProductEducation;<|MERGE_RESOLUTION|>--- conflicted
+++ resolved
@@ -5,10 +5,7 @@
 import { useVisualEditorSync } from '../contexts/VisualEditorSyncContext';
 import { useSiteSettings } from '../contexts/SiteSettingsContext';
 import { useLanguage } from '../contexts/LanguageContext';
-<<<<<<< HEAD
 import { getCloudinaryUrl } from '../utils/imageUrl';
-=======
->>>>>>> 1afcbcd2
 
 interface BenefitItem {
   title?: string;
@@ -100,17 +97,6 @@
     metaTitle,
     metaDescription,
   } = value;
-<<<<<<< HEAD
-=======
-
-  if (metaTitle !== undefined && typeof metaTitle !== 'string') {
-    return false;
-  }
-
-  if (metaDescription !== undefined && typeof metaDescription !== 'string') {
-    return false;
-  }
->>>>>>> 1afcbcd2
 
   if (certifications !== undefined && !isStringArray(certifications)) {
     return false;
@@ -193,7 +179,6 @@
   const faqs = content?.faqs?.filter((faq) => faq && (faq.question?.trim() || faq.answer?.trim())) ?? [];
   const certifications = content?.certifications?.filter((cert) => cert.trim().length > 0) ?? [];
 
-<<<<<<< HEAD
   const metaTitle = (content?.metaTitle ?? content?.headline ?? t('productEducation.metaTitle'))?.trim();
   const metaDescription = (
     content?.metaDescription
@@ -203,26 +188,6 @@
   const pageTitle = `${metaTitle} | Kapunka Skincare`;
   const rawSocialImage = siteSettings.home?.heroImage?.trim() ?? '';
   const socialImage = rawSocialImage ? getCloudinaryUrl(rawSocialImage) ?? rawSocialImage : undefined;
-=======
-  const sanitize = (value?: string | null): string | undefined => {
-    if (typeof value !== 'string') {
-      return undefined;
-    }
-    const trimmed = value.trim();
-    return trimmed.length > 0 ? trimmed : undefined;
-  };
-
-  const baseMetaTitle = sanitize(content?.metaTitle)
-    ?? sanitize(content?.headline)
-    ?? t('productEducation.metaTitle');
-  const metaDescription = sanitize(content?.metaDescription)
-    ?? sanitize(content?.subheadline)
-    ?? t('productEducation.metaDescription');
-  const pageTitle = baseMetaTitle.includes('Kapunka')
-    ? baseMetaTitle
-    : `${baseMetaTitle} | Kapunka Skincare`;
-  const socialImage = siteSettings.home?.heroImage;
->>>>>>> 1afcbcd2
 
   const compositionParagraphs = useMemo(() => {
     if (!content?.composition) {
