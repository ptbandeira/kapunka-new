import React, { useEffect, useMemo, useState } from 'react';
import Head from 'next/head';
import { motion } from 'framer-motion';
import { useLanguage } from '../contexts/LanguageContext';
import { useSiteSettings } from '../contexts/SiteSettingsContext';
import { fetchVisualEditorMarkdown } from '../utils/fetchVisualEditorMarkdown';
import { useVisualEditorSync } from '../contexts/VisualEditorSyncContext';
<<<<<<< HEAD
import { getCloudinaryUrl } from '../utils/imageUrl';
=======
import { useLanguage } from '../contexts/LanguageContext';
import { useSiteSettings } from '../contexts/SiteSettingsContext';
>>>>>>> 1afcbcd2

interface ModuleContent {
  title?: string;
  duration?: string;
  description?: string;
  learningOutcomes?: string[];
}

interface PricingContent {
  tuition?: string;
  paymentOptions?: string[];
}

interface ModalitiesContent {
  onlineHours?: string;
  practicalSessions?: string;
}

interface CallToAction {
  label?: string;
  url?: string;
}

interface TrainingContent {
  metaTitle?: string;
  metaDescription?: string;
  headline?: string;
  subheadline?: string;
  objectives?: string[];
  modules?: ModuleContent[];
  modalities?: ModalitiesContent;
  pricing?: PricingContent;
  callToActions?: CallToAction[];
  metaTitle?: string;
  metaDescription?: string;
}

const TRAINING_FILE_PATH = '/content/pages/training/index.md';
const TRAINING_OBJECT_ID = 'TrainingProgramPage:content/pages/training/index.md';

const isRecord = (value: unknown): value is Record<string, unknown> => Boolean(value) && typeof value === 'object';

const isStringArray = (value: unknown): value is string[] => Array.isArray(value) && value.every((item) => typeof item === 'string');

const isModuleContent = (value: unknown): value is ModuleContent => {
  if (!isRecord(value)) {
    return false;
  }

  const { title, duration, description, learningOutcomes } = value;
  return (
    (title === undefined || typeof title === 'string')
    && (duration === undefined || typeof duration === 'string')
    && (description === undefined || typeof description === 'string')
    && (learningOutcomes === undefined || isStringArray(learningOutcomes))
  );
};

const isPricingContent = (value: unknown): value is PricingContent => {
  if (!isRecord(value)) {
    return false;
  }

  const { tuition, paymentOptions } = value;
  return (
    (tuition === undefined || typeof tuition === 'string')
    && (paymentOptions === undefined || isStringArray(paymentOptions))
  );
};

const isModalitiesContent = (value: unknown): value is ModalitiesContent => {
  if (!isRecord(value)) {
    return false;
  }

  const { onlineHours, practicalSessions } = value;
  return (
    (onlineHours === undefined || typeof onlineHours === 'string')
    && (practicalSessions === undefined || typeof practicalSessions === 'string')
  );
};

const isCallToAction = (value: unknown): value is CallToAction => {
  if (!isRecord(value)) {
    return false;
  }

  const { label, url } = value;
  return (
    (label === undefined || typeof label === 'string')
    && (url === undefined || typeof url === 'string')
  );
};

const isTrainingContent = (value: unknown): value is TrainingContent => {
  if (!isRecord(value)) {
    return false;
  }

  const {
    objectives,
    modules,
    modalities,
    pricing,
    callToActions,
    headline,
    subheadline,
    metaTitle,
    metaDescription,
  } = value;

  if (objectives !== undefined && !isStringArray(objectives)) {
    return false;
  }

  if (modules !== undefined) {
    if (!Array.isArray(modules) || !modules.every(isModuleContent)) {
      return false;
    }
  }

  if (modalities !== undefined && !isModalitiesContent(modalities)) {
    return false;
  }

  if (pricing !== undefined && !isPricingContent(pricing)) {
    return false;
  }

  if (callToActions !== undefined) {
    if (!Array.isArray(callToActions) || !callToActions.every(isCallToAction)) {
      return false;
    }
  }

  return (
    (headline === undefined || typeof headline === 'string')
    && (subheadline === undefined || typeof subheadline === 'string')
    && (metaTitle === undefined || typeof metaTitle === 'string')
    && (metaDescription === undefined || typeof metaDescription === 'string')
  );
};

const TrainingProgram: React.FC = () => {
  const [content, setContent] = useState<TrainingContent | null>(null);
  const [error, setError] = useState<string | null>(null);
  const { t } = useLanguage();
  const { contentVersion } = useVisualEditorSync();
<<<<<<< HEAD
=======
  const { t } = useLanguage();
>>>>>>> 1afcbcd2
  const { settings } = useSiteSettings();

  useEffect(() => {
    let isMounted = true;
    setContent(null);
    setError(null);

    const loadContent = async () => {
      try {
        const { data } = await fetchVisualEditorMarkdown<unknown>(TRAINING_FILE_PATH, { cache: 'no-store' });
        if (!isMounted) {
          return;
        }

        if (isTrainingContent(data)) {
          setContent(data);
        } else {
          setError('Invalid training page content structure.');
        }
      } catch (err) {
        if (!isMounted) {
          return;
        }
        setError(err instanceof Error ? err.message : 'Failed to load training content.');
      }
    };

    loadContent().catch((err) => {
      if (!isMounted) {
        return;
      }
      setError(err instanceof Error ? err.message : 'Failed to load training content.');
    });

    return () => {
      isMounted = false;
    };
  }, [contentVersion]);

  const objectives = content?.objectives?.filter((item) => item.trim().length > 0) ?? [];
  const modules = content?.modules?.filter((module) => module && (module.title?.trim() || module.description?.trim())) ?? [];
  const paymentOptions = content?.pricing?.paymentOptions?.filter((option) => option.trim().length > 0) ?? [];
  const ctas = content?.callToActions?.filter((cta) => cta && (cta.label?.trim() || cta.url?.trim())) ?? [];

<<<<<<< HEAD
  const metaTitle = (content?.metaTitle ?? content?.headline ?? t('training.metaTitle'))?.trim();
  const metaDescription = (
    content?.metaDescription
    ?? content?.subheadline
    ?? t('training.metaDescription')
  )?.trim();
  const pageTitle = `${metaTitle} | Kapunka Skincare`;
  const rawSocialImage = settings.home?.heroImage?.trim() ?? '';
  const socialImage = rawSocialImage ? getCloudinaryUrl(rawSocialImage) ?? rawSocialImage : undefined;
=======
  const sanitize = (value?: string | null): string | undefined => {
    if (typeof value !== 'string') {
      return undefined;
    }
    const trimmed = value.trim();
    return trimmed.length > 0 ? trimmed : undefined;
  };

  const baseMetaTitle = sanitize(content?.metaTitle)
    ?? sanitize(content?.headline)
    ?? t('training.metaTitle');
  const metaDescription = sanitize(content?.metaDescription)
    ?? sanitize(content?.subheadline)
    ?? t('training.metaDescription');
  const pageTitle = baseMetaTitle.includes('Kapunka')
    ? baseMetaTitle
    : `${baseMetaTitle} | Kapunka Skincare`;
  const socialImage = sanitize(settings.home?.heroImage);
>>>>>>> 1afcbcd2

  const formattedObjectives = useMemo(() => objectives, [objectives]);

  return (
    <div className="bg-stone-50 text-stone-900" data-sb-object-id={TRAINING_OBJECT_ID}>
<<<<<<< HEAD
      <Helmet>
=======
      <Head>
>>>>>>> 1afcbcd2
        <title>{pageTitle}</title>
        <meta name="description" content={metaDescription} />
        <meta property="og:title" content={pageTitle} />
        <meta property="og:description" content={metaDescription} />
        {socialImage ? <meta property="og:image" content={socialImage} /> : null}
        <meta name="twitter:card" content="summary_large_image" />
        <meta name="twitter:title" content={pageTitle} />
        <meta name="twitter:description" content={metaDescription} />
        {socialImage ? <meta name="twitter:image" content={socialImage} /> : null}
<<<<<<< HEAD
      </Helmet>
=======
      </Head>
>>>>>>> 1afcbcd2

      <section className="bg-stone-900 py-20 text-stone-100 sm:py-28">
        <div className="mx-auto max-w-4xl px-4 sm:px-6 lg:px-8 text-center">
          <motion.h1
            className="text-4xl font-semibold tracking-tight sm:text-5xl"
            initial={{ opacity: 0, y: 24 }}
            animate={{ opacity: 1, y: 0 }}
            transition={{ duration: 0.6 }}
            data-sb-field-path="headline"
          >
            {content?.headline ?? 'Kapunka Clinical Training'}
          </motion.h1>
          <motion.p
            className="mt-5 text-lg text-stone-300 sm:text-xl"
            initial={{ opacity: 0, y: 24 }}
            animate={{ opacity: 1, y: 0 }}
            transition={{ duration: 0.6, delay: 0.1 }}
            data-sb-field-path="subheadline"
          >
            {content?.subheadline ?? 'Equip practitioners with argan-based recovery protocols that blend science and ethics.'}
          </motion.p>
        </div>
      </section>

      <section className="py-16 sm:py-24">
        <div className="mx-auto max-w-4xl px-4 sm:px-6 lg:px-8">
          {formattedObjectives.length > 0 ? (
            <div className="rounded-2xl bg-white p-8 shadow-sm" data-sb-field-path="objectives">
              <h2 className="text-2xl font-semibold">Objectives</h2>
              <ul className="mt-6 space-y-4 text-base text-stone-600">
                {formattedObjectives.map((objective, index) => (
                  <li key={[objective, index].join('|')} className="flex items-start gap-3" data-sb-field-path={`${index}`}>
                    <span className="mt-1.5 inline-flex h-2 w-2 flex-none rounded-full bg-stone-900" aria-hidden="true" />
                    <span>{objective}</span>
                  </li>
                ))}
              </ul>
            </div>
          ) : null}
        </div>
      </section>

      {modules.length > 0 ? (
        <section className="bg-stone-100 py-16 sm:py-24" data-sb-field-path="modules">
          <div className="mx-auto max-w-5xl px-4 sm:px-6 lg:px-8">
            <h2 className="text-3xl font-semibold text-stone-900">Curriculum modules</h2>
            <div className="mt-12 space-y-6">
              {modules.map((module, index) => (
                <motion.div
                  key={[module.title, index].join('|')}
                  className="rounded-2xl border border-stone-200 bg-white p-6 shadow-sm"
                  initial={{ opacity: 0, y: 20 }}
                  whileInView={{ opacity: 1, y: 0 }}
                  viewport={{ once: true }}
                  transition={{ duration: 0.45, delay: index * 0.05 }}
                  data-sb-field-path={`${index}`}
                >
                  <div className="flex flex-wrap items-center justify-between gap-4">
                    {module.title ? (
                      <h3 className="text-xl font-semibold text-stone-900">{module.title}</h3>
                    ) : null}
                    {module.duration ? (
                      <span className="inline-flex items-center rounded-full bg-stone-900 px-3 py-1 text-sm font-medium text-white">
                        {module.duration}
                      </span>
                    ) : null}
                  </div>
                  {module.description ? (
                    <p className="mt-4 text-base text-stone-600">{module.description}</p>
                  ) : null}
                  {module.learningOutcomes && module.learningOutcomes.length > 0 ? (
                    <ul className="mt-4 list-disc space-y-2 pl-5 text-sm text-stone-500" data-sb-field-path="learningOutcomes">
                      {module.learningOutcomes.map((outcome, outcomeIndex) => (
                        <li key={[outcome, outcomeIndex].join('|')} data-sb-field-path={`${outcomeIndex}`}>
                          {outcome}
                        </li>
                      ))}
                    </ul>
                  ) : null}
                </motion.div>
              ))}
            </div>
          </div>
        </section>
      ) : null}

      {(content?.modalities?.onlineHours || content?.modalities?.practicalSessions || content?.pricing?.tuition || paymentOptions.length > 0) ? (
        <section className="py-16 sm:py-24">
          <div className="mx-auto grid max-w-5xl gap-8 px-4 sm:px-6 lg:grid-cols-2 lg:px-8">
            <div className="rounded-2xl bg-white p-8 shadow-sm" data-sb-field-path="modalities">
              <h2 className="text-2xl font-semibold text-stone-900">Modalities</h2>
              {content?.modalities?.onlineHours ? (
                <p className="mt-4 text-base text-stone-600" data-sb-field-path="onlineHours">
                  <strong className="font-semibold text-stone-900">Online: </strong>
                  {content.modalities.onlineHours}
                </p>
              ) : null}
              {content?.modalities?.practicalSessions ? (
                <p className="mt-3 text-base text-stone-600" data-sb-field-path="practicalSessions">
                  <strong className="font-semibold text-stone-900">Practical: </strong>
                  {content.modalities.practicalSessions}
                </p>
              ) : null}
            </div>
            <div className="rounded-2xl bg-white p-8 shadow-sm" data-sb-field-path="pricing">
              <h2 className="text-2xl font-semibold text-stone-900">Pricing</h2>
              {content?.pricing?.tuition ? (
                <p className="mt-4 text-3xl font-semibold text-stone-900">
                  {content.pricing.tuition}
                </p>
              ) : null}
              {paymentOptions.length > 0 ? (
                <ul className="mt-4 space-y-2 text-sm text-stone-600" data-sb-field-path="paymentOptions">
                  {paymentOptions.map((option, index) => (
                    <li key={[option, index].join('|')} data-sb-field-path={`${index}`}>
                      {option}
                    </li>
                  ))}
                </ul>
              ) : null}
            </div>
          </div>
        </section>
      ) : null}

      {ctas.length > 0 ? (
        <section className="bg-stone-900 py-16 sm:py-24" data-sb-field-path="callToActions">
          <div className="mx-auto flex max-w-4xl flex-col items-center gap-6 px-4 text-center text-stone-100 sm:px-6 lg:px-8">
            <h2 className="text-3xl font-semibold">Ready to join?</h2>
            <div className="flex flex-wrap justify-center gap-4">
              {ctas.map((cta, index) => (
                <a
                  key={[cta.label, cta.url, index].join('|')}
                  href={cta.url ?? '#'}
                  className="inline-flex items-center rounded-full bg-white px-6 py-3 text-sm font-semibold text-stone-900 shadow-sm transition-transform duration-300 hover:scale-105"
                  data-sb-field-path={`${index}`}
                >
                  {cta.label ?? 'Learn more'}
                </a>
              ))}
            </div>
          </div>
        </section>
      ) : null}

      {error ? (
        <div className="mx-auto max-w-3xl px-4 py-12 text-sm text-red-600">{error}</div>
      ) : null}
    </div>
  );
};

export default TrainingProgram;<|MERGE_RESOLUTION|>--- conflicted
+++ resolved
@@ -5,12 +5,7 @@
 import { useSiteSettings } from '../contexts/SiteSettingsContext';
 import { fetchVisualEditorMarkdown } from '../utils/fetchVisualEditorMarkdown';
 import { useVisualEditorSync } from '../contexts/VisualEditorSyncContext';
-<<<<<<< HEAD
 import { getCloudinaryUrl } from '../utils/imageUrl';
-=======
-import { useLanguage } from '../contexts/LanguageContext';
-import { useSiteSettings } from '../contexts/SiteSettingsContext';
->>>>>>> 1afcbcd2
 
 interface ModuleContent {
   title?: string;
@@ -159,10 +154,6 @@
   const [error, setError] = useState<string | null>(null);
   const { t } = useLanguage();
   const { contentVersion } = useVisualEditorSync();
-<<<<<<< HEAD
-=======
-  const { t } = useLanguage();
->>>>>>> 1afcbcd2
   const { settings } = useSiteSettings();
 
   useEffect(() => {
@@ -207,7 +198,6 @@
   const paymentOptions = content?.pricing?.paymentOptions?.filter((option) => option.trim().length > 0) ?? [];
   const ctas = content?.callToActions?.filter((cta) => cta && (cta.label?.trim() || cta.url?.trim())) ?? [];
 
-<<<<<<< HEAD
   const metaTitle = (content?.metaTitle ?? content?.headline ?? t('training.metaTitle'))?.trim();
   const metaDescription = (
     content?.metaDescription
@@ -217,36 +207,12 @@
   const pageTitle = `${metaTitle} | Kapunka Skincare`;
   const rawSocialImage = settings.home?.heroImage?.trim() ?? '';
   const socialImage = rawSocialImage ? getCloudinaryUrl(rawSocialImage) ?? rawSocialImage : undefined;
-=======
-  const sanitize = (value?: string | null): string | undefined => {
-    if (typeof value !== 'string') {
-      return undefined;
-    }
-    const trimmed = value.trim();
-    return trimmed.length > 0 ? trimmed : undefined;
-  };
-
-  const baseMetaTitle = sanitize(content?.metaTitle)
-    ?? sanitize(content?.headline)
-    ?? t('training.metaTitle');
-  const metaDescription = sanitize(content?.metaDescription)
-    ?? sanitize(content?.subheadline)
-    ?? t('training.metaDescription');
-  const pageTitle = baseMetaTitle.includes('Kapunka')
-    ? baseMetaTitle
-    : `${baseMetaTitle} | Kapunka Skincare`;
-  const socialImage = sanitize(settings.home?.heroImage);
->>>>>>> 1afcbcd2
 
   const formattedObjectives = useMemo(() => objectives, [objectives]);
 
   return (
     <div className="bg-stone-50 text-stone-900" data-sb-object-id={TRAINING_OBJECT_ID}>
-<<<<<<< HEAD
       <Helmet>
-=======
-      <Head>
->>>>>>> 1afcbcd2
         <title>{pageTitle}</title>
         <meta name="description" content={metaDescription} />
         <meta property="og:title" content={pageTitle} />
@@ -256,11 +222,7 @@
         <meta name="twitter:title" content={pageTitle} />
         <meta name="twitter:description" content={metaDescription} />
         {socialImage ? <meta name="twitter:image" content={socialImage} /> : null}
-<<<<<<< HEAD
       </Helmet>
-=======
-      </Head>
->>>>>>> 1afcbcd2
 
       <section className="bg-stone-900 py-20 text-stone-100 sm:py-28">
         <div className="mx-auto max-w-4xl px-4 sm:px-6 lg:px-8 text-center">
