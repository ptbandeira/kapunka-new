--- conflicted
+++ resolved
@@ -8,10 +8,7 @@
 import { getVisualEditorAttributes } from '../utils/stackbitBindings';
 import { useVisualEditorSync } from '../contexts/VisualEditorSyncContext';
 import { useSiteSettings } from '../contexts/SiteSettingsContext';
-<<<<<<< HEAD
 import { getCloudinaryUrl } from '../utils/imageUrl';
-=======
->>>>>>> 1afcbcd2
 
 const SUPPORTED_SECTION_TYPES = new Set<PageSection['type']>([
   'timeline',
@@ -120,7 +117,6 @@
 
   const sections = pageContent?.sections ?? [];
   const sectionsFieldPath = `pages.videos_${language}.sections`;
-<<<<<<< HEAD
   const metaTitle = (pageContent?.metaTitle ?? t('videos.metaTitle'))?.trim();
   const metaDescription = (pageContent?.metaDescription ?? t('videos.metaDescription'))?.trim();
   const pageTitle = `${metaTitle} | Kapunka Skincare`;
@@ -140,36 +136,6 @@
         <meta name="twitter:description" content={metaDescription} />
         {socialImage ? <meta name="twitter:image" content={socialImage} /> : null}
       </Helmet>
-=======
-  const sanitize = (value?: string | null): string | undefined => {
-    if (typeof value !== 'string') {
-      return undefined;
-    }
-    const trimmed = value.trim();
-    return trimmed.length > 0 ? trimmed : undefined;
-  };
-
-  const baseMetaTitle = sanitize(pageContent?.metaTitle) ?? t('videos.metaTitle');
-  const computedDescription = sanitize(pageContent?.metaDescription) ?? t('videos.metaDescription');
-  const computedTitle = baseMetaTitle.includes('Kapunka')
-    ? baseMetaTitle
-    : `${baseMetaTitle} | Kapunka Skincare`;
-  const socialImage = sanitize(settings.home?.heroImage);
-
-  return (
-    <div>
-      <Head>
-        <title>{computedTitle}</title>
-        <meta name="description" content={computedDescription} />
-        <meta property="og:title" content={computedTitle} />
-        <meta property="og:description" content={computedDescription} />
-        {socialImage ? <meta property="og:image" content={socialImage} /> : null}
-        <meta name="twitter:card" content="summary_large_image" />
-        <meta name="twitter:title" content={computedTitle} />
-        <meta name="twitter:description" content={computedDescription} />
-        {socialImage ? <meta name="twitter:image" content={socialImage} /> : null}
-      </Head>
->>>>>>> 1afcbcd2
 
       <header className="py-20 sm:py-28 bg-stone-100">
         <div className="container mx-auto px-4 sm:px-6 lg:px-8 text-center">
