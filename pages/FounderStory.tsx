import React, { useEffect, useMemo, useState } from 'react';
import Head from 'next/head';
import { motion } from 'framer-motion';
import { fetchVisualEditorMarkdown } from '../utils/fetchVisualEditorMarkdown';
import { useVisualEditorSync } from '../contexts/VisualEditorSyncContext';
import { useSiteSettings } from '../contexts/SiteSettingsContext';
import { getCloudinaryUrl } from '../utils/imageUrl';
import { useLanguage } from '../contexts/LanguageContext';

interface MicroStory {
  quote?: string;
  attribution?: string;
  context?: string;
}

interface MilestoneImage {
  src?: string;
  alt?: string;
}

interface Milestone {
  year?: string;
  title?: string;
  description?: string;
  image?: MilestoneImage;
}

interface GalleryImage {
  src?: string;
  alt?: string;
}

interface HeroImage {
  src?: string;
  alt?: string;
}

interface FounderStoryContent {
  metaTitle?: string;
  metaDescription?: string;
  headline?: string;
  subheadline?: string;
  metaTitle?: string;
  metaDescription?: string;
  body?: string;
  microStories?: MicroStory[];
  keyMilestones?: Milestone[];
  images?: {
    hero?: HeroImage;
    gallery?: GalleryImage[];
  };
}

const isRecord = (value: unknown): value is Record<string, unknown> => Boolean(value) && typeof value === 'object';

const isMicroStory = (value: unknown): value is MicroStory => {
  if (!isRecord(value)) {
    return false;
  }

  const { quote, attribution, context } = value;
  return (
    (quote === undefined || typeof quote === 'string')
    && (attribution === undefined || typeof attribution === 'string')
    && (context === undefined || typeof context === 'string')
  );
};

const isMilestoneImage = (value: unknown): value is MilestoneImage => {
  if (!isRecord(value)) {
    return false;
  }

  const { src, alt } = value;
  return (
    (src === undefined || typeof src === 'string')
    && (alt === undefined || typeof alt === 'string')
  );
};

const isMilestone = (value: unknown): value is Milestone => {
  if (!isRecord(value)) {
    return false;
  }

  const { year, title, description, image } = value;
  return (
    (year === undefined || typeof year === 'string')
    && (title === undefined || typeof title === 'string')
    && (description === undefined || typeof description === 'string')
    && (image === undefined || isMilestoneImage(image))
  );
};

const isGalleryImage = (value: unknown): value is GalleryImage => {
  if (!isRecord(value)) {
    return false;
  }

  const { src, alt } = value;
  return (
    (src === undefined || typeof src === 'string')
    && (alt === undefined || typeof alt === 'string')
  );
};

const isHeroImage = (value: unknown): value is HeroImage => isGalleryImage(value);

const isFounderStoryContent = (value: unknown): value is FounderStoryContent => {
  if (!isRecord(value)) {
    return false;
  }

  const { microStories, keyMilestones, images } = value;

  if (microStories !== undefined) {
    if (!Array.isArray(microStories) || !microStories.every(isMicroStory)) {
      return false;
    }
  }

  if (keyMilestones !== undefined) {
    if (!Array.isArray(keyMilestones) || !keyMilestones.every(isMilestone)) {
      return false;
    }
  }

  if (images !== undefined) {
    if (!isRecord(images)) {
      return false;
    }

    if (images.hero !== undefined && !isHeroImage(images.hero)) {
      return false;
    }

    if (images.gallery !== undefined) {
      if (!Array.isArray(images.gallery) || !images.gallery.every(isGalleryImage)) {
        return false;
      }
    }
  }

  const { headline, subheadline, body, metaTitle, metaDescription } = value;
  return (
    (headline === undefined || typeof headline === 'string')
    && (subheadline === undefined || typeof subheadline === 'string')
    && (body === undefined || typeof body === 'string')
    && (metaTitle === undefined || typeof metaTitle === 'string')
    && (metaDescription === undefined || typeof metaDescription === 'string')
  );
};

const FOUNDER_STORY_PATH = '/content/pages/about/index.md';
const FOUNDER_STORY_OBJECT_ID = 'FoundersStoryPage:content/pages/about/index.md';

const FounderStory: React.FC = () => {
  const [content, setContent] = useState<FounderStoryContent | null>(null);
  const [error, setError] = useState<string | null>(null);
  const { contentVersion } = useVisualEditorSync();
  const { settings: siteSettings } = useSiteSettings();
  const { t } = useLanguage();

  useEffect(() => {
    let isMounted = true;
    setContent(null);
    setError(null);

    const loadContent = async () => {
      try {
        const { data } = await fetchVisualEditorMarkdown<unknown>(FOUNDER_STORY_PATH, { cache: 'no-store' });
        if (!isMounted) {
          return;
        }

        if (isFounderStoryContent(data)) {
          setContent(data);
        } else {
          setError('Invalid founder story content structure.');
        }
      } catch (err) {
        if (!isMounted) {
          return;
        }
        setError(err instanceof Error ? err.message : 'Failed to load founder story content.');
      }
    };

    loadContent().catch((err) => {
      if (!isMounted) {
        return;
      }
      setError(err instanceof Error ? err.message : 'Failed to load founder story content.');
    });

    return () => {
      isMounted = false;
    };
  }, [contentVersion]);

  const heroImage = content?.images?.hero;
  const heroImageSrc = heroImage?.src?.trim() ?? '';
  const heroImageUrl = heroImageSrc ? getCloudinaryUrl(heroImageSrc) ?? heroImageSrc : '';
  const galleryImages = (content?.images?.gallery ?? [])
    .map((image) => {
      const src = image?.src?.trim() ?? '';
      const cloudinaryUrl = src ? getCloudinaryUrl(src) ?? src : '';

      if (!cloudinaryUrl) {
        return null;
      }

      return {
        ...image,
        src: cloudinaryUrl,
      };
    })
    .filter((image): image is GalleryImage => Boolean(image));
  const microStories = content?.microStories?.filter((story) => story && (story.quote?.trim() || story.context?.trim())) ?? [];
  const milestones = (content?.keyMilestones ?? [])
    .filter((milestone) => (
      Boolean(milestone?.title?.trim()) || Boolean(milestone?.description?.trim()) || Boolean(milestone?.year?.trim())
    ))
    .map((milestone) => {
      const src = milestone.image?.src?.trim() ?? '';
      const cloudinaryUrl = src ? getCloudinaryUrl(src) ?? src : '';

      return {
        ...milestone,
        image: cloudinaryUrl
          ? {
              ...milestone.image,
              src: cloudinaryUrl,
            }
          : {
              ...milestone.image,
              src: undefined,
            },
      };
    });

  const bodyParagraphs = useMemo(() => {
    if (!content?.body) {
      return [];
    }

    return content.body
      .split(/\n\s*\n/)
      .map((paragraph) => paragraph.trim())
      .filter((paragraph) => paragraph.length > 0);
  }, [content?.body]);

<<<<<<< HEAD
  const metaTitle = (content?.metaTitle ?? content?.headline ?? t('nav.about'))?.trim();
  const pageDescription = (
    content?.metaDescription
    ?? content?.subheadline
    ?? t('about.metaDescription')
  )?.trim();
  const pageTitle = `${metaTitle} | Kapunka Skincare`;
=======
  const sanitize = (value?: string | null): string | undefined => {
    if (typeof value !== 'string') {
      return undefined;
    }
    const trimmed = value.trim();
    return trimmed.length > 0 ? trimmed : undefined;
  };

  const baseMetaTitle = sanitize(content?.metaTitle)
    ?? sanitize(content?.headline)
    ?? t('founderStory.metaTitle');
  const pageDescription = sanitize(content?.metaDescription)
    ?? sanitize(content?.subheadline)
    ?? t('founderStory.metaDescription');
  const pageTitleWithBrand = baseMetaTitle.includes('Kapunka')
    ? baseMetaTitle
    : `${baseMetaTitle} | Kapunka Skincare`;
  const pageTitle = content?.headline ?? 'Founder Story';
>>>>>>> 1afcbcd2
  const fallbackHeroImage = siteSettings.home?.heroImage?.trim() ?? '';
  const socialImageSource = heroImageSrc || fallbackHeroImage;
  const socialImage = socialImageSource ? getCloudinaryUrl(socialImageSource) ?? socialImageSource : undefined;

  return (
    <div className="bg-stone-50 text-stone-800" data-sb-object-id={FOUNDER_STORY_OBJECT_ID}>
      <Head>
<<<<<<< HEAD
        <title>{pageTitle}</title>
        <meta name="description" content={pageDescription} />
        <meta property="og:title" content={pageTitle} />
        <meta property="og:description" content={pageDescription} />
        {socialImage ? <meta property="og:image" content={socialImage} /> : null}
        <meta name="twitter:card" content="summary_large_image" />
        <meta name="twitter:title" content={pageTitle} />
=======
        <title>{pageTitleWithBrand}</title>
        <meta name="description" content={pageDescription} />
        <meta property="og:title" content={pageTitleWithBrand} />
        <meta property="og:description" content={pageDescription} />
        {socialImage ? <meta property="og:image" content={socialImage} /> : null}
        <meta name="twitter:card" content="summary_large_image" />
        <meta name="twitter:title" content={pageTitleWithBrand} />
>>>>>>> 1afcbcd2
        <meta name="twitter:description" content={pageDescription} />
        {socialImage ? <meta name="twitter:image" content={socialImage} /> : null}
      </Head>

      <section className="relative overflow-hidden bg-stone-100">
        {heroImageUrl ? (
          <div className="absolute inset-0">
            <img
              src={heroImageUrl}
              alt={heroImage.alt ?? metaTitle}
              className="h-full w-full object-cover opacity-40"
              data-sb-field-path="images.hero.src#@src images.hero.alt#@alt"
            />
          </div>
        ) : null}
        <div className="relative z-10 mx-auto max-w-4xl px-4 py-20 sm:px-6 sm:py-28 lg:px-8">
          <motion.h1
            className="text-4xl font-semibold tracking-tight sm:text-5xl"
            initial={{ opacity: 0, y: 24 }}
            animate={{ opacity: 1, y: 0 }}
            transition={{ duration: 0.6 }}
            data-sb-field-path="headline"
          >
            {content?.headline ?? 'Rooted in cooperatives, refined for clinics'}
          </motion.h1>
          <motion.p
            className="mt-6 text-lg text-stone-600 sm:text-xl"
            initial={{ opacity: 0, y: 24 }}
            animate={{ opacity: 1, y: 0 }}
            transition={{ duration: 0.6, delay: 0.1 }}
            data-sb-field-path="subheadline"
          >
            {content?.subheadline ?? 'Co-founder Monica brings Moroccan argan rituals to modern clinics.'}
          </motion.p>
        </div>
      </section>

      <section className="py-16 sm:py-24">
        <div className="mx-auto max-w-4xl px-4 sm:px-6 lg:px-8">
          {bodyParagraphs.length > 0 ? (
            <div className="space-y-6 text-lg leading-relaxed text-stone-700" data-sb-field-path="body">
              {bodyParagraphs.map((paragraph, index) => (
                <p key={`body-${index}`}>{paragraph}</p>
              ))}
            </div>
          ) : null}

          {microStories.length > 0 ? (
            <div className="mt-16 space-y-12" data-sb-field-path="microStories">
              <h2 className="text-2xl font-semibold text-stone-900">Micro-stories</h2>
              <div className="grid gap-8 sm:grid-cols-2">
                {microStories.map((story, index) => (
                  <motion.blockquote
                    key={[story.quote, story.attribution, story.context, index].join('|')}
                    className="rounded-xl border border-stone-200 bg-white p-6 shadow-sm"
                    initial={{ opacity: 0, y: 16 }}
                    whileInView={{ opacity: 1, y: 0 }}
                    viewport={{ once: true }}
                    transition={{ duration: 0.4, delay: index * 0.05 }}
                    data-sb-field-path={`${index}`}
                  >
                    {story.quote ? (
                      <p className="text-lg font-medium text-stone-900">“{story.quote}”</p>
                    ) : null}
                    {story.attribution ? (
                      <cite className="mt-4 block text-sm font-semibold uppercase tracking-wide text-stone-500">
                        {story.attribution}
                      </cite>
                    ) : null}
                    {story.context ? (
                      <p className="mt-2 text-sm text-stone-500">{story.context}</p>
                    ) : null}
                  </motion.blockquote>
                ))}
              </div>
            </div>
          ) : null}
        </div>
      </section>

      {milestones.length > 0 ? (
        <section className="bg-white py-16 sm:py-24" data-sb-field-path="keyMilestones">
          <div className="mx-auto max-w-5xl px-4 sm:px-6 lg:px-8">
            <h2 className="text-3xl font-semibold text-stone-900">Key milestones</h2>
            <div className="mt-10 space-y-10">
              {milestones.map((milestone, index) => (
                <motion.div
                  key={[milestone.year, milestone.title, index].join('|')}
                  className="grid gap-8 lg:grid-cols-[minmax(0,1fr)_minmax(0,1.2fr)] lg:items-center"
                  initial={{ opacity: 0, y: 20 }}
                  whileInView={{ opacity: 1, y: 0 }}
                  viewport={{ once: true }}
                  transition={{ duration: 0.5, delay: index * 0.05 }}
                  data-sb-field-path={`${index}`}
                >
                  <div>
                    {milestone.year ? (
                      <span className="text-sm font-semibold uppercase tracking-wide text-stone-400">
                        {milestone.year}
                      </span>
                    ) : null}
                    {milestone.title ? (
                      <h3 className="mt-2 text-2xl font-semibold text-stone-900">{milestone.title}</h3>
                    ) : null}
                    {milestone.description ? (
                      <p className="mt-4 text-base text-stone-600">{milestone.description}</p>
                    ) : null}
                  </div>
                  {milestone.image?.src ? (
                    <div className="overflow-hidden rounded-xl border border-stone-100 shadow-sm">
                      <img
                        src={milestone.image.src}
                        alt={milestone.image.alt ?? milestone.title ?? milestone.year ?? metaTitle}
                        className="h-full w-full object-cover"
                        data-sb-field-path={`image.src#@src image.alt#@alt`}
                      />
                    </div>
                  ) : null}
                </motion.div>
              ))}
            </div>
          </div>
        </section>
      ) : null}

      {galleryImages.length > 0 ? (
        <section className="bg-stone-100 py-16 sm:py-24" data-sb-field-path="images.gallery">
          <div className="mx-auto max-w-6xl px-4 sm:px-6 lg:px-8">
            <h2 className="text-3xl font-semibold text-stone-900">Gallery</h2>
            <div className="mt-10 grid gap-6 sm:grid-cols-2 lg:grid-cols-3">
              {galleryImages.map((image, index) => (
                <motion.div
                  key={[image.src, image.alt, index].join('|')}
                  className="overflow-hidden rounded-xl border border-stone-200 bg-white shadow-sm"
                  initial={{ opacity: 0, y: 20 }}
                  whileInView={{ opacity: 1, y: 0 }}
                  viewport={{ once: true }}
                  transition={{ duration: 0.5, delay: index * 0.04 }}
                  data-sb-field-path={`${index}`}
                >
                  {image.src ? (
                    <img
                      src={image.src}
                      alt={image.alt ?? metaTitle}
                      className="h-56 w-full object-cover"
                      data-sb-field-path="src#@src alt#@alt"
                    />
                  ) : null}
                </motion.div>
              ))}
            </div>
          </div>
        </section>
      ) : null}

      {error ? (
        <div className="mx-auto max-w-3xl px-4 pb-16 text-sm text-red-600">{error}</div>
      ) : null}
    </div>
  );
};

export default FounderStory;<|MERGE_RESOLUTION|>--- conflicted
+++ resolved
@@ -250,7 +250,6 @@
       .filter((paragraph) => paragraph.length > 0);
   }, [content?.body]);
 
-<<<<<<< HEAD
   const metaTitle = (content?.metaTitle ?? content?.headline ?? t('nav.about'))?.trim();
   const pageDescription = (
     content?.metaDescription
@@ -258,26 +257,6 @@
     ?? t('about.metaDescription')
   )?.trim();
   const pageTitle = `${metaTitle} | Kapunka Skincare`;
-=======
-  const sanitize = (value?: string | null): string | undefined => {
-    if (typeof value !== 'string') {
-      return undefined;
-    }
-    const trimmed = value.trim();
-    return trimmed.length > 0 ? trimmed : undefined;
-  };
-
-  const baseMetaTitle = sanitize(content?.metaTitle)
-    ?? sanitize(content?.headline)
-    ?? t('founderStory.metaTitle');
-  const pageDescription = sanitize(content?.metaDescription)
-    ?? sanitize(content?.subheadline)
-    ?? t('founderStory.metaDescription');
-  const pageTitleWithBrand = baseMetaTitle.includes('Kapunka')
-    ? baseMetaTitle
-    : `${baseMetaTitle} | Kapunka Skincare`;
-  const pageTitle = content?.headline ?? 'Founder Story';
->>>>>>> 1afcbcd2
   const fallbackHeroImage = siteSettings.home?.heroImage?.trim() ?? '';
   const socialImageSource = heroImageSrc || fallbackHeroImage;
   const socialImage = socialImageSource ? getCloudinaryUrl(socialImageSource) ?? socialImageSource : undefined;
@@ -285,7 +264,6 @@
   return (
     <div className="bg-stone-50 text-stone-800" data-sb-object-id={FOUNDER_STORY_OBJECT_ID}>
       <Head>
-<<<<<<< HEAD
         <title>{pageTitle}</title>
         <meta name="description" content={pageDescription} />
         <meta property="og:title" content={pageTitle} />
@@ -293,15 +271,6 @@
         {socialImage ? <meta property="og:image" content={socialImage} /> : null}
         <meta name="twitter:card" content="summary_large_image" />
         <meta name="twitter:title" content={pageTitle} />
-=======
-        <title>{pageTitleWithBrand}</title>
-        <meta name="description" content={pageDescription} />
-        <meta property="og:title" content={pageTitleWithBrand} />
-        <meta property="og:description" content={pageDescription} />
-        {socialImage ? <meta property="og:image" content={socialImage} /> : null}
-        <meta name="twitter:card" content="summary_large_image" />
-        <meta name="twitter:title" content={pageTitleWithBrand} />
->>>>>>> 1afcbcd2
         <meta name="twitter:description" content={pageDescription} />
         {socialImage ? <meta name="twitter:image" content={socialImage} /> : null}
       </Head>
