import React, { useEffect, useState } from 'react';
import Head from 'next/head';
import { motion } from 'framer-motion';
import { useLanguage } from '../contexts/LanguageContext';
import { useSiteSettings } from '../contexts/SiteSettingsContext';
import { getCloudinaryUrl } from '../utils/imageUrl';
import SectionRenderer from '../components/_legacy/SectionRenderer';
import type { PageContent, PageSection, TimelineEntry, TimelineSectionContent } from '../types';
import { fetchVisualEditorJson } from '../utils/fetchVisualEditorJson';
import { fetchVisualEditorMarkdown } from '../utils/fetchVisualEditorMarkdown';
import { getVisualEditorAttributes } from '../utils/stackbitBindings';
import { useVisualEditorSync } from '../contexts/VisualEditorSyncContext';

const isTimelineEntry = (value: unknown): value is TimelineEntry => {
  if (!value || typeof value !== 'object') {
    return false;
  }

  const entry = value as Record<string, unknown>;
  return (
    typeof entry.year === 'string'
    && typeof entry.title === 'string'
    && typeof entry.description === 'string'
    && (entry.image === undefined || typeof entry.image === 'string')
  );
};

const isTimelineSection = (value: unknown): value is TimelineSectionContent => {
  if (!value || typeof value !== 'object') {
    return false;
  }

  const section = value as Record<string, unknown>;
  if (section.type !== 'timeline' || !Array.isArray(section.entries)) {
    return false;
  }

  return section.entries.every(isTimelineEntry);
};

const isImageTextHalfSection = (value: unknown): value is PageSection => {
  if (!value || typeof value !== 'object') {
    return false;
  }

  const section = value as Record<string, unknown>;

  return (
    section.type === 'imageTextHalf'
    && (section.image === undefined || typeof section.image === 'string')
    && (section.title === undefined || typeof section.title === 'string')
    && (section.text === undefined || typeof section.text === 'string')
  );
};

const isImageGridItem = (value: unknown): value is { image?: string; title?: string; subtitle?: string } => {
  if (!value || typeof value !== 'object') {
    return false;
  }

  const item = value as Record<string, unknown>;

  return (
    (item.image === undefined || typeof item.image === 'string')
    && (item.title === undefined || typeof item.title === 'string')
    && (item.subtitle === undefined || typeof item.subtitle === 'string')
  );
};

const isImageGridSection = (value: unknown): value is PageSection => {
  if (!value || typeof value !== 'object') {
    return false;
  }

  const section = value as Record<string, unknown>;

  return section.type === 'imageGrid' && Array.isArray(section.items) && section.items.every(isImageGridItem);
};

const isPageSection = (value: unknown): value is PageSection => {
  if (!value || typeof value !== 'object') {
    return false;
  }

  const section = value as Record<string, unknown>;

  if (section.type === 'timeline') {
    return isTimelineSection(section);
  }

  if (section.type === 'imageTextHalf') {
    return isImageTextHalfSection(section);
  }

  if (section.type === 'imageGrid') {
    return isImageGridSection(section);
  }

  return false;
};

const isPageContent = (value: unknown): value is PageContent => {
  if (!value || typeof value !== 'object') {
    return false;
  }

  const content = value as Record<string, unknown>;
  if (!Array.isArray(content.sections)) {
    return false;
  }

  return content.sections.every(isPageSection);
};

interface AboutStoryBlock {
  heading?: string;
  body?: string;
  imageUrl?: string | null;
  imageAlt?: string | null;
}

interface AboutPageContent {
  metaTitle?: string;
  metaDescription?: string;
  heroTitle?: string;
  heroSubtitle?: string;
  story?: AboutStoryBlock[];
  sections?: PageSection[];
}

const isAboutStoryBlock = (value: unknown): value is AboutStoryBlock => {
  if (!value || typeof value !== 'object') {
    return false;
  }

  const block = value as Record<string, unknown>;

  return (
    (block.heading === undefined || typeof block.heading === 'string')
    && (block.body === undefined || typeof block.body === 'string')
    && (block.imageUrl === undefined || block.imageUrl === null || typeof block.imageUrl === 'string')
    && (block.imageAlt === undefined || block.imageAlt === null || typeof block.imageAlt === 'string')
  );
};

const isAboutPageContent = (value: unknown): value is AboutPageContent => {
  if (!value || typeof value !== 'object') {
    return false;
  }

  const content = value as Record<string, unknown>;

  if (content.story !== undefined) {
    if (!Array.isArray(content.story) || !content.story.every(isAboutStoryBlock)) {
      return false;
    }
  }

  if (content.sections !== undefined) {
    if (!Array.isArray(content.sections) || !content.sections.every(isPageSection)) {
      return false;
    }
  }

  return (
    (content.metaTitle === undefined || typeof content.metaTitle === 'string')
    && (content.metaDescription === undefined || typeof content.metaDescription === 'string')
    && (content.heroTitle === undefined || typeof content.heroTitle === 'string')
    && (content.heroSubtitle === undefined || typeof content.heroSubtitle === 'string')
  );
};

const About: React.FC = () => {
    const { t, language, translate } = useLanguage();
    const { settings } = useSiteSettings();
    const translationsAboutFieldPath = `translations.${language}.about`;
    const aboutFieldPath = `pages.about_${language}`;
    const defaultStoryImage = 'https://images.unsplash.com/photo-1598555769781-8714b14a293f?q=80&w=1974&auto=format&fit=crop';
    const defaultSourcingImage = 'https://images.unsplash.com/photo-1616893904984-7a57a3b35338?q=80&w=1964&auto=format&fit=crop';
    const storyImageSourceRaw = settings.about?.storyImage || defaultStoryImage;
    const sourcingImageSourceRaw = settings.about?.sourcingImage || defaultSourcingImage;
    const storyImageSource = storyImageSourceRaw ? storyImageSourceRaw.trim() : '';
    const sourcingImageSource = sourcingImageSourceRaw ? sourcingImageSourceRaw.trim() : '';
    const storyImage = storyImageSource ? getCloudinaryUrl(storyImageSource) ?? storyImageSource : '';
    const sourcingImage = sourcingImageSource ? getCloudinaryUrl(sourcingImageSource) ?? sourcingImageSource : '';
    const storyAlt = translate(settings.about?.storyAlt ?? 'Brand story');
    const sourcingAlt = translate(settings.about?.sourcingAlt ?? t('about.sourcingImageAlt'));
    const [aboutContent, setAboutContent] = useState<AboutPageContent | null>(null);
    const [storyContent, setStoryContent] = useState<PageContent | null>(null);
    const { contentVersion } = useVisualEditorSync();

    useEffect(() => {
        let isMounted = true;
        setAboutContent(null);

        const loadAboutContent = async () => {
            const localesToTry = [language, 'en'].filter((locale, index, arr) => arr.indexOf(locale) === index);

            for (const locale of localesToTry) {
                try {
                    const { data } = await fetchVisualEditorMarkdown<unknown>(
                        `/content/pages/${locale}/about.md`,
                        { cache: 'no-store' },
                    );
                    if (!isMounted) {
                        return;
                    }

                    if (isAboutPageContent(data)) {
                        setAboutContent(data);
                        return;
                    }
                } catch (error) {
                    if (locale === localesToTry[localesToTry.length - 1]) {
                        console.error('Failed to load about page content', error);
                    }
                }
            }

            if (isMounted) {
                setAboutContent(null);
            }
        };

        loadAboutContent().catch((error) => {
            console.error('Unhandled error while loading about page content', error);
        });

        return () => {
            isMounted = false;
        };
    }, [language, contentVersion]);

    useEffect(() => {
        let isMounted = true;
        setStoryContent(null);

        const loadStorySections = async () => {
            const localesToTry = [language, 'en'].filter((locale, index, arr) => arr.indexOf(locale) === index);

            for (const locale of localesToTry) {
                try {
                    const { data } = await fetchVisualEditorMarkdown<unknown>(
                        `/content/pages/${locale}/story.md`,
                        { cache: 'no-store' },
                    );
                    if (!isMounted) {
                        return;
                    }

                    if (isPageContent(data)) {
                        setStoryContent(data);
                        return;
                    }
                } catch (error) {
                    if (locale === localesToTry[localesToTry.length - 1]) {
                        console.error('Failed to load story timeline content', error);
                    }
                }
            }

            if (isMounted) {
                setStoryContent(null);
            }
        };

        loadStorySections().catch((error) => {
            console.error('Unhandled error while loading about story sections', error);
        });

        return () => {
            isMounted = false;
        };
    }, [language, contentVersion]);

    const aboutStoryBlocks = aboutContent?.story?.filter((block) => {
        if (!block) {
            return false;
        }

        const hasText = Boolean(block.heading?.trim()) || Boolean(block.body?.trim());
        const hasImage = Boolean(block.imageUrl?.trim());
        return hasText || hasImage;
    }) ?? [];

    const rawAboutSections = aboutContent?.sections;
    const sectionsFromAbout = Array.isArray(rawAboutSections) ? rawAboutSections : [];
    const fallbackSections = storyContent?.sections ?? [];
    const sectionsToRender = sectionsFromAbout.length > 0 ? sectionsFromAbout : fallbackSections;
    const sectionsFieldPath = sectionsFromAbout.length > 0
        ? `${aboutFieldPath}.sections`
        : `pages.story_${language}.sections`;

    const sanitize = (value?: string | null): string | undefined => {
        if (typeof value !== 'string') {
            return undefined;
        }
        const trimmed = value.trim();
        return trimmed.length > 0 ? trimmed : undefined;
    };

    const metaTitleBase = sanitize(aboutContent?.metaTitle)
        ?? sanitize(storyContent?.metaTitle)
        ?? t('about.metaTitle');
    const computedDescription = sanitize(aboutContent?.metaDescription)
        ?? sanitize(storyContent?.metaDescription)
        ?? t('about.metaDescription');
    const computedTitle = metaTitleBase.includes('Kapunka') ? metaTitleBase : `${metaTitleBase} | Kapunka Skincare`;
<<<<<<< HEAD
    const fallbackSocialImage = settings.home?.heroImage?.trim() ?? '';
    const socialImageCandidate = storyImage || sourcingImage || fallbackSocialImage;
    const socialImage = socialImageCandidate
        ? getCloudinaryUrl(socialImageCandidate) ?? socialImageCandidate
        : undefined;
=======
    const socialImage = sanitize(storyImage) ?? sanitize(sourcingImage) ?? sanitize(settings.home?.heroImage);
>>>>>>> 1afcbcd2

  return (
    <div>
        <Head>
            <title>{computedTitle}</title>
            <meta name="description" content={computedDescription} />
            <meta property="og:title" content={computedTitle} />
            <meta property="og:description" content={computedDescription} />
            {socialImage ? <meta property="og:image" content={socialImage} /> : null}
            <meta name="twitter:card" content="summary_large_image" />
            <meta name="twitter:title" content={computedTitle} />
            <meta name="twitter:description" content={computedDescription} />
            {socialImage ? <meta name="twitter:image" content={socialImage} /> : null}
<<<<<<< HEAD
        </Helmet>
=======
        </Head>
>>>>>>> 1afcbcd2
      <header className="py-20 sm:py-32 bg-stone-100 text-center">
        <div className="container mx-auto px-4 sm:px-6 lg:px-8">
          <motion.h1
            initial={{ opacity: 0, y: 20 }}
            animate={{ opacity: 1, y: 0 }}
            transition={{ duration: 0.6 }}
            className="text-4xl sm:text-5xl font-semibold tracking-tight"
            {...getVisualEditorAttributes(`${translationsAboutFieldPath}.headerTitle`)}
          >
            {t('about.headerTitle')}
          </motion.h1>
          <motion.p
            initial={{ opacity: 0, y: 20 }}
            animate={{ opacity: 1, y: 0 }}
            transition={{ duration: 0.6, delay: 0.1 }}
            className="mt-4 text-lg text-stone-600 max-w-3xl mx-auto"
            {...getVisualEditorAttributes(`${translationsAboutFieldPath}.headerSubtitle`)}
          >
            {t('about.headerSubtitle')}
          </motion.p>
        </div>
      </header>

      <div className="py-16 sm:py-24">
        <div className="container mx-auto px-4 sm:px-6 lg:px-8">
          {aboutStoryBlocks.length > 0 ? (
            <>
              <div className="space-y-16">
                {aboutStoryBlocks.map((block, index) => {
                    const rawImageUrl = block.imageUrl?.trim() ?? '';
                    const imageUrl = rawImageUrl ? getCloudinaryUrl(rawImageUrl) ?? rawImageUrl : '';
                    const hasImage = Boolean(imageUrl);
                    const imageFirst = hasImage && index % 2 === 0;
                    const storyBlockFieldPath = `${aboutFieldPath}.story.${index}`;
                    const textOrderClass = hasImage ? (imageFirst ? 'md:order-2' : 'md:order-1') : '';
                    const imageOrderClass = hasImage ? (imageFirst ? 'md:order-1' : 'md:order-2') : '';
                    const bodyParagraphs = block.body
                        ? block.body.split(/\n\s*\n/).filter(Boolean)
                        : [];
                    const imageFieldPath = `${storyBlockFieldPath}.imageUrl`;

                    const textContent = (
                        <motion.div
                            initial={{ opacity: 0, x: imageFirst ? 30 : -30 }}
                            whileInView={{ opacity: 1, x: 0 }}
                            viewport={{ once: true }}
                            transition={{ duration: 0.6 }}
                            className={textOrderClass}
                        >
                            {block.heading ? (
                                <h2
                                    className="text-3xl font-semibold mb-6"
                                    {...getVisualEditorAttributes(`${storyBlockFieldPath}.heading`)}
                                >
                                    {block.heading}
                                </h2>
                            ) : null}
                            {block.body ? (
                                <div
                                    className="text-stone-600 leading-relaxed space-y-4"
                                    {...getVisualEditorAttributes(`${storyBlockFieldPath}.body`)}
                                >
                                    {bodyParagraphs.length > 0
                                        ? bodyParagraphs.map((paragraph) => (
                                            <p key={`${block.heading ?? 'story'}-${paragraph}`}>{paragraph}</p>
                                        ))
                                        : <p>{block.body}</p>}
                                </div>
                            ) : null}
                        </motion.div>
                    );

                    const imageContent = hasImage ? (
                        <motion.div
                            initial={{ opacity: 0, x: imageFirst ? -30 : 30 }}
                            whileInView={{ opacity: 1, x: 0 }}
                            viewport={{ once: true }}
                            transition={{ duration: 0.6 }}
                            className={imageOrderClass}
                            {...getVisualEditorAttributes(imageFieldPath)}
                        >
                    <img
                        src={imageUrl}
                        alt={block.imageAlt ?? block.heading ?? t('about.headerTitle')}
                                className="rounded-lg shadow-lg"
                            />
                        </motion.div>
                    ) : null;

                    return (
                        <div
                            key={[block.heading, block.body, block.imageUrl]
                                .map((value) => (value ?? '').toString().trim())
                                .filter((value) => value.length > 0)
                                .join('|') || 'story-block'}
                            className={`grid gap-12 ${hasImage ? 'md:grid-cols-2 items-center' : ''}`}
                        >
                            {hasImage && imageFirst ? imageContent : textContent}
                            {hasImage && imageFirst ? textContent : null}
                            {hasImage && !imageFirst ? imageContent : null}
                        </div>
                    );
                })}
              </div>

              {sectionsToRender.length > 0 && (
                <div className="mt-20 sm:mt-28">
                  <SectionRenderer sections={sectionsToRender} fieldPath={sectionsFieldPath} />
                </div>
              )}
            </>
          ) : (
            <>
              <div className="grid md:grid-cols-2 gap-12 items-center">
                <motion.div
                    initial={{ opacity: 0, x: -30 }}
                    whileInView={{ opacity: 1, x: 0 }}
                    viewport={{ once: true }}
                    transition={{ duration: 0.6 }}
                >
                  <h2
                    className="text-3xl font-semibold mb-6"
                    {...getVisualEditorAttributes(`${translationsAboutFieldPath}.storyTitle`)}
                  >
                    {t('about.storyTitle')}
                  </h2>
                  <div className="text-stone-600 leading-relaxed space-y-4">
                    <p {...getVisualEditorAttributes(`${translationsAboutFieldPath}.storyText1`)}>
                      {t('about.storyText1')}
                    </p>
                    <p {...getVisualEditorAttributes(`${translationsAboutFieldPath}.storyText2`)}>
                      {t('about.storyText2')}
                    </p>
                  </div>
                </motion.div>
                <motion.div
                    initial={{ opacity: 0, x: 30 }}
                    whileInView={{ opacity: 1, x: 0 }}
                    viewport={{ once: true }}
                    transition={{ duration: 0.6 }}
                >
                  <img
                    src={storyImage}
                    alt={storyAlt}
                    className="rounded-lg shadow-lg"
                    {...getVisualEditorAttributes('site.about.storyImage')}
                  />
                </motion.div>
              </div>

              {sectionsToRender.length > 0 && (
                <div className="mt-20 sm:mt-28">
                  <SectionRenderer sections={sectionsToRender} fieldPath={sectionsFieldPath} />
                </div>
              )}

              <div className="grid md:grid-cols-2 gap-12 items-center mt-20 sm:mt-28">
                <motion.div
                    initial={{ opacity: 0, x: -30 }}
                    whileInView={{ opacity: 1, x: 0 }}
                    viewport={{ once: true }}
                    transition={{ duration: 0.6 }}
                    className="md:order-2"
                >
                  <h2
                    className="text-3xl font-semibold mb-6"
                    {...getVisualEditorAttributes(`${translationsAboutFieldPath}.sourcingTitle`)}
                  >
                    {t('about.sourcingTitle')}
                  </h2>
                  <div className="text-stone-600 leading-relaxed space-y-4">
                    <p {...getVisualEditorAttributes(`${translationsAboutFieldPath}.sourcingText1`)}>
                      {t('about.sourcingText1')}
                    </p>
                    <p {...getVisualEditorAttributes(`${translationsAboutFieldPath}.sourcingText2`)}>
                      {t('about.sourcingText2')}
                    </p>
                  </div>
                </motion.div>
                <motion.div
                    initial={{ opacity: 0, x: 30 }}
                    whileInView={{ opacity: 1, x: 0 }}
                    viewport={{ once: true }}
                    transition={{ duration: 0.6 }}
                    className="md:order-1"
                >
                  <img
                    src={sourcingImage}
                    alt={sourcingAlt}
                    className="rounded-lg shadow-lg"
                    {...getVisualEditorAttributes('site.about.sourcingImage')}
                  />
                </motion.div>
              </div>
            </>
          )}
        </div>
      </div>
    </div>
  );
};

export default About;<|MERGE_RESOLUTION|>--- conflicted
+++ resolved
@@ -306,15 +306,11 @@
         ?? sanitize(storyContent?.metaDescription)
         ?? t('about.metaDescription');
     const computedTitle = metaTitleBase.includes('Kapunka') ? metaTitleBase : `${metaTitleBase} | Kapunka Skincare`;
-<<<<<<< HEAD
     const fallbackSocialImage = settings.home?.heroImage?.trim() ?? '';
     const socialImageCandidate = storyImage || sourcingImage || fallbackSocialImage;
     const socialImage = socialImageCandidate
         ? getCloudinaryUrl(socialImageCandidate) ?? socialImageCandidate
         : undefined;
-=======
-    const socialImage = sanitize(storyImage) ?? sanitize(sourcingImage) ?? sanitize(settings.home?.heroImage);
->>>>>>> 1afcbcd2
 
   return (
     <div>
@@ -328,11 +324,7 @@
             <meta name="twitter:title" content={computedTitle} />
             <meta name="twitter:description" content={computedDescription} />
             {socialImage ? <meta name="twitter:image" content={socialImage} /> : null}
-<<<<<<< HEAD
         </Helmet>
-=======
-        </Head>
->>>>>>> 1afcbcd2
       <header className="py-20 sm:py-32 bg-stone-100 text-center">
         <div className="container mx-auto px-4 sm:px-6 lg:px-8">
           <motion.h1
