--- conflicted
+++ resolved
@@ -193,25 +193,8 @@
     return articles.filter(article => article.category === activeCategory);
   }, [activeCategory, articles]);
 
-<<<<<<< HEAD
   const metaTitle = (pageContent?.data.metaTitle ?? t('learn.metaTitle'))?.trim();
   const metaDescription = (pageContent?.data.metaDescription ?? t('learn.metaDescription'))?.trim();
-=======
-  const sanitize = (value?: string | null): string | undefined => {
-    if (typeof value !== 'string') {
-      return undefined;
-    }
-    const trimmed = value.trim();
-    return trimmed.length > 0 ? trimmed : undefined;
-  };
-
-  const metaTitleBase = sanitize(pageContent?.data.metaTitle) ?? t('learn.metaTitle');
-  const metaDescription = sanitize(pageContent?.data.metaDescription) ?? t('learn.metaDescription');
-  const pageTitle = metaTitleBase.includes('Kapunka')
-    ? metaTitleBase
-    : `${metaTitleBase} | Kapunka Skincare`;
-  const socialImage = sanitize(settings.home?.heroImage);
->>>>>>> 1afcbcd2
   const heroTitle = pageContent?.data.heroTitle ?? t('learn.title');
   const heroSubtitle = pageContent?.data.heroSubtitle ?? t('learn.subtitle');
   const heroTitleFieldPath = `${learnFieldPath}.heroTitle`;
@@ -222,11 +205,7 @@
 
   return (
     <div className="container mx-auto px-4 sm:px-6 lg:px-8 py-12 sm:py-16">
-<<<<<<< HEAD
       <Helmet>
-=======
-      <Head>
->>>>>>> 1afcbcd2
         <title>{pageTitle}</title>
         <meta name="description" content={metaDescription} />
         <meta property="og:title" content={pageTitle} />
@@ -236,11 +215,7 @@
         <meta name="twitter:title" content={pageTitle} />
         <meta name="twitter:description" content={metaDescription} />
         {socialImage ? <meta name="twitter:image" content={socialImage} /> : null}
-<<<<<<< HEAD
       </Helmet>
-=======
-      </Head>
->>>>>>> 1afcbcd2
 
       <motion.header
         initial={{ opacity: 0, y: 20 }}
