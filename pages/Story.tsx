import React, { useEffect, useMemo, useState } from 'react';
import Head from 'next/head';
import { motion } from 'framer-motion';
import SectionRenderer from '../components/_legacy/SectionRenderer';
import { useLanguage } from '../contexts/LanguageContext';
import { useVisualEditorSync } from '../contexts/VisualEditorSyncContext';
import type { PageSection } from '../types';
import { fetchVisualEditorMarkdown } from '../utils/fetchVisualEditorMarkdown';
import { getVisualEditorAttributes } from '../utils/stackbitBindings';
import { getCloudinaryUrl } from '../utils/imageUrl';
import { useSiteSettings } from '../contexts/SiteSettingsContext';

const SUPPORTED_SECTION_TYPES = new Set<PageSection['type']>([
  'timeline',
  'imageTextHalf',
  'imageGrid',
  'videoGallery',
  'trainingList',
]);

interface StoryBlock {
  heading?: string | null;
  body?: string | null;
  imageUrl?: string | null;
  imageAlt?: string | null;
}

interface StoryPageContent {
  metaTitle?: string;
  metaDescription?: string;
  tagline?: string;
  story?: StoryBlock[];
  sections?: PageSection[];
}

const isStoryBlock = (value: unknown): value is StoryBlock => {
  if (!value || typeof value !== 'object') {
    return false;
  }

  const block = value as Record<string, unknown>;

  return (
    (block.heading === undefined || block.heading === null || typeof block.heading === 'string')
    && (block.body === undefined || block.body === null || typeof block.body === 'string')
    && (block.imageUrl === undefined || block.imageUrl === null || typeof block.imageUrl === 'string')
    && (block.imageAlt === undefined || block.imageAlt === null || typeof block.imageAlt === 'string')
  );
};

const isPageSection = (value: unknown): value is PageSection => {
  if (!value || typeof value !== 'object') {
    return false;
  }

  const section = value as Record<string, unknown>;
  const type = section.type;

  if (typeof type !== 'string' || !SUPPORTED_SECTION_TYPES.has(type as PageSection['type'])) {
    return false;
  }

  if (type === 'imageGrid') {
    return Array.isArray(section.items);
  }

  if (type === 'timeline') {
    return Array.isArray(section.entries);
  }

  if (type === 'imageTextHalf') {
    return true;
  }

  if (type === 'videoGallery') {
    return section.entries === undefined || Array.isArray(section.entries);
  }

  if (type === 'trainingList') {
    return section.entries === undefined || Array.isArray(section.entries);
  }

  return false;
};

const isStoryPageContent = (value: unknown): value is StoryPageContent => {
  if (!value || typeof value !== 'object') {
    return false;
  }

  const content = value as Record<string, unknown>;

  if (content.story !== undefined) {
    if (!Array.isArray(content.story) || !content.story.every(isStoryBlock)) {
      return false;
    }
  }

  if (content.sections !== undefined) {
    if (!Array.isArray(content.sections) || !content.sections.every(isPageSection)) {
      return false;
    }
  }

  return (
    (content.metaTitle === undefined || typeof content.metaTitle === 'string')
    && (content.metaDescription === undefined || typeof content.metaDescription === 'string')
    && (content.tagline === undefined || typeof content.tagline === 'string')
  );
};

const splitIntoParagraphs = (value?: string | null): string[] => {
  if (!value) {
    return [];
  }

  return value
    .split(/\n\s*\n/)
    .map((paragraph) => paragraph.trim())
    .filter((paragraph) => paragraph.length > 0);
};

const Story: React.FC = () => {
  const { t, language } = useLanguage();
  const { settings } = useSiteSettings();
  const { contentVersion } = useVisualEditorSync();
  const { settings } = useSiteSettings();
  const [pageContent, setPageContent] = useState<StoryPageContent | null>(null);

  useEffect(() => {
    let isMounted = true;
    setPageContent(null);

    const loadStoryContent = async () => {
      const localesToTry = [language, 'en'].filter((locale, index, arr) => arr.indexOf(locale) === index);

      for (const locale of localesToTry) {
        try {
          const { data } = await fetchVisualEditorMarkdown<unknown>(
            `/content/pages/${locale}/story.md`,
            { cache: 'no-store' },
          );

          if (!isMounted) {
            return;
          }

          if (isStoryPageContent(data)) {
            setPageContent(data);
            return;
          }
        } catch (error) {
          if (locale === localesToTry[localesToTry.length - 1]) {
            console.error('Failed to load story page content', error);
          }
        }
      }

      if (isMounted) {
        setPageContent(null);
      }
    };

    loadStoryContent().catch((error) => {
      console.error('Unhandled error while loading story page content', error);
    });

    return () => {
      isMounted = false;
    };
  }, [language, contentVersion]);

  const storyFieldPath = `pages.story_${language}`;
  const storyBlocks = useMemo(() => {
    if (!pageContent?.story) {
      return [] as Array<{ block: StoryBlock; index: number }>;
    }

    return pageContent.story
      .map((block, index) => ({ block, index }))
      .filter(({ block }) => {
        if (!block) {
          return false;
        }

        const hasText = Boolean(block.heading?.trim()) || Boolean(block.body?.trim());
        const hasImage = Boolean(block.imageUrl?.trim());
        return hasText || hasImage;
      });
  }, [pageContent?.story]);

  const sections = useMemo(() => {
    if (!pageContent?.sections) {
      return [] as PageSection[];
    }

    return pageContent.sections.filter(isPageSection);
  }, [pageContent?.sections]);

<<<<<<< HEAD
  const baseMetaTitle = (pageContent?.metaTitle ?? t('nav.manifesto'))?.trim();
  const includesBrand = baseMetaTitle.toLowerCase().includes('kapunka');
  const pageTitle = includesBrand ? baseMetaTitle : `${baseMetaTitle} | Kapunka Skincare`;
  const metaDescription = (pageContent?.metaDescription ?? pageContent?.tagline ?? t('about.metaDescription'))?.trim();
  const firstStoryImageSource = storyBlocks.find(({ block }) => block.imageUrl?.trim())?.block.imageUrl?.trim() ?? '';
  const siteSocialImage = settings.home?.heroImage?.trim() ?? '';
  const rawSocialImage = firstStoryImageSource || siteSocialImage;
  const socialImage = rawSocialImage ? getCloudinaryUrl(rawSocialImage) ?? rawSocialImage : undefined;

  return (
    <div>
      <Helmet>
        <title>{pageTitle}</title>
        {metaDescription ? <meta name="description" content={metaDescription} /> : null}
        <meta property="og:title" content={pageTitle} />
        {metaDescription ? <meta property="og:description" content={metaDescription} /> : null}
        {socialImage ? <meta property="og:image" content={socialImage} /> : null}
        <meta name="twitter:card" content="summary_large_image" />
        <meta name="twitter:title" content={pageTitle} />
        {metaDescription ? <meta name="twitter:description" content={metaDescription} /> : null}
        {socialImage ? <meta name="twitter:image" content={socialImage} /> : null}
      </Helmet>
=======
  const sanitize = (value?: string | null): string | undefined => {
    if (typeof value !== 'string') {
      return undefined;
    }
    const trimmed = value.trim();
    return trimmed.length > 0 ? trimmed : undefined;
  };

  const baseMetaTitle = useMemo(() => {
    const fromContent = sanitize(pageContent?.metaTitle);
    if (fromContent) {
      return fromContent;
    }
    const translation = t('story.metaTitle');
    return typeof translation === 'string' ? translation : t('nav.manifesto');
  }, [pageContent?.metaTitle, t]);

  const computedTitle = baseMetaTitle.includes('Kapunka')
    ? baseMetaTitle
    : `${baseMetaTitle} | Kapunka Skincare`;

  const computedDescription = sanitize(pageContent?.metaDescription)
    ?? sanitize(pageContent?.tagline)
    ?? t('story.metaDescription');
  const socialImage = sanitize(settings.home?.heroImage);

  return (
    <div>
      <Head>
        <title>{computedTitle}</title>
        <meta name="description" content={computedDescription} />
        <meta property="og:title" content={computedTitle} />
        <meta property="og:description" content={computedDescription} />
        {socialImage ? <meta property="og:image" content={socialImage} /> : null}
        <meta name="twitter:card" content="summary_large_image" />
        <meta name="twitter:title" content={computedTitle} />
        <meta name="twitter:description" content={computedDescription} />
        {socialImage ? <meta name="twitter:image" content={socialImage} /> : null}
      </Head>
>>>>>>> 1afcbcd2

      <header className="py-20 sm:py-32 bg-stone-100">
        <div className="container mx-auto px-4 sm:px-6 lg:px-8 text-center">
          <motion.h1
            initial={{ opacity: 0, y: 20 }}
            animate={{ opacity: 1, y: 0 }}
            transition={{ duration: 0.6 }}
            className="text-4xl sm:text-5xl font-semibold tracking-tight"
            {...getVisualEditorAttributes(`translations.${language}.nav.manifesto`)}
          >
            {t('nav.manifesto')}
          </motion.h1>
          {pageContent?.tagline ? (
            <motion.p
              initial={{ opacity: 0, y: 20 }}
              animate={{ opacity: 1, y: 0 }}
              transition={{ duration: 0.6, delay: 0.1 }}
              className="mt-4 text-lg text-stone-600 max-w-2xl mx-auto"
              {...getVisualEditorAttributes(`${storyFieldPath}.tagline`)}
            >
              {pageContent.tagline}
            </motion.p>
          ) : null}
        </div>
      </header>

      <section className="py-16 sm:py-24">
        <div className="container mx-auto px-4 sm:px-6 lg:px-8">
          {storyBlocks.length > 0 ? (
            <div
              className="space-y-16"
              {...getVisualEditorAttributes(`${storyFieldPath}.story`)}
              data-sb-field-path={`${storyFieldPath}.story`}
            >
              {storyBlocks.map(({ block, index }) => {
                const rawImageUrl = block.imageUrl?.trim() ?? '';
                const imageUrl = rawImageUrl ? getCloudinaryUrl(rawImageUrl) ?? rawImageUrl : undefined;
                const hasImage = Boolean(imageUrl);
                const imageFirst = hasImage && index % 2 === 0;
                const storyBlockFieldPath = `${storyFieldPath}.story.${index}`;
                const bodyParagraphs = splitIntoParagraphs(block.body);

                const textContent = (
                  <motion.div
                    initial={{ opacity: 0, x: imageFirst ? 30 : -30 }}
                    whileInView={{ opacity: 1, x: 0 }}
                    viewport={{ once: true }}
                    transition={{ duration: 0.6 }}
                    className={hasImage ? (imageFirst ? 'md:order-2' : 'md:order-1') : ''}
                  >
                    {block.heading ? (
                      <h2
                        className="text-3xl font-semibold mb-6"
                        {...getVisualEditorAttributes(`${storyBlockFieldPath}.heading`)}
                      >
                        {block.heading}
                      </h2>
                    ) : null}
                    {block.body ? (
                      <div
                        className="text-stone-600 leading-relaxed space-y-4"
                        {...getVisualEditorAttributes(`${storyBlockFieldPath}.body`)}
                      >
                        {bodyParagraphs.length > 0
                          ? bodyParagraphs.map((paragraph, paragraphIndex) => (
                              <p key={`${storyBlockFieldPath}-paragraph-${paragraphIndex}`}>{paragraph}</p>
                            ))
                          : <p>{block.body}</p>}
                      </div>
                    ) : null}
                  </motion.div>
                );

                const imageContent = hasImage ? (
                  <motion.div
                    initial={{ opacity: 0, x: imageFirst ? -30 : 30 }}
                    whileInView={{ opacity: 1, x: 0 }}
                    viewport={{ once: true }}
                    transition={{ duration: 0.6 }}
                    className={imageFirst ? 'md:order-1' : 'md:order-2'}
                    {...getVisualEditorAttributes(`${storyBlockFieldPath}.imageUrl`)}
                  >
                    <img
                      src={imageUrl}
                      alt={block.imageAlt ?? block.heading ?? pageContent?.tagline ?? baseMetaTitle}
                      className="rounded-lg shadow-lg"
                    />
                  </motion.div>
                ) : null;

                return (
                  <div
                    key={`${storyBlockFieldPath}`}
                    className={`grid gap-12 ${hasImage ? 'md:grid-cols-2 items-center' : ''}`}
                    {...getVisualEditorAttributes(storyBlockFieldPath)}
                    data-sb-field-path={storyBlockFieldPath}
                  >
                    {hasImage && imageFirst ? imageContent : textContent}
                    {hasImage && imageFirst ? textContent : null}
                    {hasImage && !imageFirst ? imageContent : null}
                  </div>
                );
              })}
            </div>
          ) : (
            <p
              className="text-center text-stone-500"
              {...getVisualEditorAttributes(`translations.${language}.common.loading`)}
            >
              {t('common.loading')}
            </p>
          )}

          {sections.length > 0 ? (
            <div className="mt-20 sm:mt-28">
              <SectionRenderer sections={sections} fieldPath={`${storyFieldPath}.sections`} />
            </div>
          ) : null}
        </div>
      </section>
    </div>
  );
};

export default Story;<|MERGE_RESOLUTION|>--- conflicted
+++ resolved
@@ -197,7 +197,6 @@
     return pageContent.sections.filter(isPageSection);
   }, [pageContent?.sections]);
 
-<<<<<<< HEAD
   const baseMetaTitle = (pageContent?.metaTitle ?? t('nav.manifesto'))?.trim();
   const includesBrand = baseMetaTitle.toLowerCase().includes('kapunka');
   const pageTitle = includesBrand ? baseMetaTitle : `${baseMetaTitle} | Kapunka Skincare`;
@@ -220,47 +219,6 @@
         {metaDescription ? <meta name="twitter:description" content={metaDescription} /> : null}
         {socialImage ? <meta name="twitter:image" content={socialImage} /> : null}
       </Helmet>
-=======
-  const sanitize = (value?: string | null): string | undefined => {
-    if (typeof value !== 'string') {
-      return undefined;
-    }
-    const trimmed = value.trim();
-    return trimmed.length > 0 ? trimmed : undefined;
-  };
-
-  const baseMetaTitle = useMemo(() => {
-    const fromContent = sanitize(pageContent?.metaTitle);
-    if (fromContent) {
-      return fromContent;
-    }
-    const translation = t('story.metaTitle');
-    return typeof translation === 'string' ? translation : t('nav.manifesto');
-  }, [pageContent?.metaTitle, t]);
-
-  const computedTitle = baseMetaTitle.includes('Kapunka')
-    ? baseMetaTitle
-    : `${baseMetaTitle} | Kapunka Skincare`;
-
-  const computedDescription = sanitize(pageContent?.metaDescription)
-    ?? sanitize(pageContent?.tagline)
-    ?? t('story.metaDescription');
-  const socialImage = sanitize(settings.home?.heroImage);
-
-  return (
-    <div>
-      <Head>
-        <title>{computedTitle}</title>
-        <meta name="description" content={computedDescription} />
-        <meta property="og:title" content={computedTitle} />
-        <meta property="og:description" content={computedDescription} />
-        {socialImage ? <meta property="og:image" content={socialImage} /> : null}
-        <meta name="twitter:card" content="summary_large_image" />
-        <meta name="twitter:title" content={computedTitle} />
-        <meta name="twitter:description" content={computedDescription} />
-        {socialImage ? <meta name="twitter:image" content={socialImage} /> : null}
-      </Head>
->>>>>>> 1afcbcd2
 
       <header className="py-20 sm:py-32 bg-stone-100">
         <div className="container mx-auto px-4 sm:px-6 lg:px-8 text-center">
